--- conflicted
+++ resolved
@@ -89,10 +89,6 @@
         }
         try EventLoopFuture<Void>.andAllComplete([firstTask.futureResult, secondTask.futureResult], on: firstLoop).wait()
     }
-<<<<<<< HEAD
-}
-#endif
-=======
 
     func testWeDontHoldELOrELGReferencesImmeditelyFollowingAConnect() {
         weak var weakEL: EventLoop? = nil
@@ -133,4 +129,4 @@
         XCTAssertNil(weakEL)
     }
 }
->>>>>>> 501197f0
+#endif