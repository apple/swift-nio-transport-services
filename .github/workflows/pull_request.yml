name: PR

on:
    pull_request:
        types: [opened, reopened, synchronize]

jobs:
    soundness:
        name: Soundness
        uses: swiftlang/github-workflows/.github/workflows/soundness.yml@main
        with:
            license_header_check_project_name: "SwiftNIO"
    unit-tests:
        name: Unit tests
        uses: apple/swift-nio/.github/workflows/unit_tests.yml@main
        with:
            linux_5_10_arguments_override: "-Xswiftc -warnings-as-errors --explicit-target-dependency-import-check error"
            linux_6_0_arguments_override: "-Xswiftc -warnings-as-errors --explicit-target-dependency-import-check error -Xswiftc -require-explicit-sendable"
            linux_6_1_arguments_override: "-Xswiftc -warnings-as-errors --explicit-target-dependency-import-check error -Xswiftc -require-explicit-sendable"
            linux_nightly_next_arguments_override: "--explicit-target-dependency-import-check error -Xswiftc -require-explicit-sendable"
            linux_nightly_main_arguments_override: "--explicit-target-dependency-import-check error -Xswiftc -require-explicit-sendable"

    cxx-interop:
        name: Cxx interop
        uses: apple/swift-nio/.github/workflows/cxx_interop.yml@main

<<<<<<< HEAD
    static-sdk:
        name: Static SDK
        # Workaround https://github.com/nektos/act/issues/1875
        uses: apple/swift-nio/.github/workflows/static_sdk.yml@main
=======
    macos-tests:
        name: macOS tests
        uses: apple/swift-nio/.github/workflows/macos_tests.yml@main
        with:
            runner_pool: general
            build_scheme: swift-nio-transport-services-Package
>>>>>>> 9224dc51
<|MERGE_RESOLUTION|>--- conflicted
+++ resolved
@@ -24,16 +24,13 @@
         name: Cxx interop
         uses: apple/swift-nio/.github/workflows/cxx_interop.yml@main
 
-<<<<<<< HEAD
-    static-sdk:
-        name: Static SDK
-        # Workaround https://github.com/nektos/act/issues/1875
-        uses: apple/swift-nio/.github/workflows/static_sdk.yml@main
-=======
     macos-tests:
         name: macOS tests
         uses: apple/swift-nio/.github/workflows/macos_tests.yml@main
         with:
             runner_pool: general
             build_scheme: swift-nio-transport-services-Package
->>>>>>> 9224dc51
+
+    static-sdk:
+        name: Static SDK
+        uses: apple/swift-nio/.github/workflows/static_sdk.yml@main