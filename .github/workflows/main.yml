name: Main

on:
    push:
        branches: [main]
    schedule:
        - cron: "0 8,20 * * *"

jobs:
    unit-tests:
        name: Unit tests
        uses: apple/swift-nio/.github/workflows/unit_tests.yml@main
        with:
            linux_5_10_arguments_override: "-Xswiftc -warnings-as-errors --explicit-target-dependency-import-check error"
            linux_6_0_arguments_override: "-Xswiftc -warnings-as-errors --explicit-target-dependency-import-check error -Xswiftc -require-explicit-sendable"
            linux_6_1_arguments_override: "-Xswiftc -warnings-as-errors --explicit-target-dependency-import-check error -Xswiftc -require-explicit-sendable"
            linux_nightly_next_arguments_override: "--explicit-target-dependency-import-check error -Xswiftc -require-explicit-sendable"
            linux_nightly_main_arguments_override: "--explicit-target-dependency-import-check error -Xswiftc -require-explicit-sendable"

<<<<<<< HEAD
    static-sdk:
        name: Static SDK
        # Workaround https://github.com/nektos/act/issues/1875
        uses: apple/swift-nio/.github/workflows/static_sdk.yml@main
=======
    macos-tests:
        name: macOS tests
        uses: apple/swift-nio/.github/workflows/macos_tests.yml@main
        with:
            runner_pool: nightly
            build_scheme: swift-nio-transport-services-Package
>>>>>>> 9224dc51
<|MERGE_RESOLUTION|>--- conflicted
+++ resolved
@@ -17,16 +17,13 @@
             linux_nightly_next_arguments_override: "--explicit-target-dependency-import-check error -Xswiftc -require-explicit-sendable"
             linux_nightly_main_arguments_override: "--explicit-target-dependency-import-check error -Xswiftc -require-explicit-sendable"
 
-<<<<<<< HEAD
-    static-sdk:
-        name: Static SDK
-        # Workaround https://github.com/nektos/act/issues/1875
-        uses: apple/swift-nio/.github/workflows/static_sdk.yml@main
-=======
     macos-tests:
         name: macOS tests
         uses: apple/swift-nio/.github/workflows/macos_tests.yml@main
         with:
             runner_pool: nightly
             build_scheme: swift-nio-transport-services-Package
->>>>>>> 9224dc51
+
+    static-sdk:
+        name: Static SDK
+        uses: apple/swift-nio/.github/workflows/static_sdk.yml@main