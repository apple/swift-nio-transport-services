//===----------------------------------------------------------------------===//
//
// This source file is part of the SwiftNIO open source project
//
// Copyright (c) 2017-2018 Apple Inc. and the SwiftNIO project authors
// Licensed under Apache License v2.0
//
// See LICENSE.txt for license information
// See CONTRIBUTORS.txt for the list of SwiftNIO project authors
//
// SPDX-License-Identifier: Apache-2.0
//
//===----------------------------------------------------------------------===//
#if canImport(Network)
import NIO
import Network

/// Options that can be set explicitly and only on bootstraps provided by `NIOTransportServices`.
@available(OSX 10.14, iOS 12.0, tvOS 12.0, watchOS 6.0, *)
public struct NIOTSChannelOptions {
    /// - seealso: `NIOTSWaitForActivityOption`.
    public static let waitForActivity = NIOTSChannelOptions.Types.NIOTSWaitForActivityOption()

    public static let enablePeerToPeer = NIOTSChannelOptions.Types.NIOTSEnablePeerToPeerOption()
    
<<<<<<< HEAD
    /// - See: NIOTSChannelOptions.Types.NIOTSAllowLocalEndpointReuse
    public static let allowLocalEndpointReuse = NIOTSChannelOptions.Types.NIOTSAllowLocalEndpointReuse()
=======
    public static let currentPath = NIOTSChannelOptions.Types.NIOTSCurrentPathOption()

    public static let metadata = { (definition: NWProtocolDefinition) -> NIOTSChannelOptions.Types.NIOTSMetadataOption in
        .init(definition: definition)
    }

    @available(OSX 10.15, iOS 13.0, tvOS 13.0, watchOS 6.0, *)
    public static let establishmentReport = NIOTSChannelOptions.Types.NIOTSEstablishmentReportOption()

    @available(OSX 10.15, iOS 13.0, tvOS 13.0, watchOS 6.0, *)
    public static let dataTransferReport = NIOTSChannelOptions.Types.NIOTSDataTransferReportOption()
>>>>>>> 7e330732
}


@available(OSX 10.14, iOS 12.0, tvOS 12.0, watchOS 6.0, *)
extension NIOTSChannelOptions {
    public enum Types {
        /// `NIOTSWaitForActivityOption` controls whether the `Channel` should wait for connection changes
        /// during the connection process if the connection attempt fails. If Network.framework believes that
        /// a connection may succeed in future, it may transition into the `.waiting` state. By default, this option
        /// is set to `true` and NIO allows this state transition, though it does count time in that state against
        /// the timeout. If this option is set to `false`, transitioning into this state will be treated the same as
        /// transitioning into the `failed` state, causing immediate connection failure.
        ///
        /// This option is only valid with `NIOTSConnectionBootstrap`.
        @available(OSX 10.14, iOS 12.0, tvOS 12.0, watchOS 6.0, *)
        public struct NIOTSWaitForActivityOption: ChannelOption, Equatable {
            public typealias Value = Bool

            public init() {}
        }


        /// `NIOTSEnablePeerToPeerOption` controls whether the `Channel` will advertise services using peer-to-peer
        /// connectivity. Setting this to true is the equivalent of setting `NWParameters.enablePeerToPeer` to
        /// `true`. By default this option is set to `false`.
        ///
        /// This option must be set on the bootstrap: setting it after the channel is initialized will have no effect.
        @available(OSX 10.14, iOS 12.0, tvOS 12.0, watchOS 6.0, *)
        public struct NIOTSEnablePeerToPeerOption: ChannelOption, Equatable {
            public typealias Value = Bool

            public init() {}
        }
        
<<<<<<< HEAD
        /// `NIOTSAllowLocalEndpointReuse` controls whether the `Channel` can reuse a TCP address recently used.
        ///  Setting this to true is the equivalent of setting at least one of REUSEADDR and REUSEPORT to
        /// `true`. By default this option is set to `false`.
        ///
        /// This option must be set on the bootstrap: setting it after the channel is initialized will have no effect.
        @available(OSX 10.14, iOS 12.0, tvOS 12.0, watchOS 6.0, *)
        public struct NIOTSAllowLocalEndpointReuse: ChannelOption, Equatable {
            public typealias Value = Bool

=======
        /// `NIOTSCurrentPathOption` accesses the `NWConnection.currentPath` of the underlying connection.
        ///
        /// This option is only valid with `NIOTSConnectionBootstrap`.
        @available(OSX 10.14, iOS 12.0, tvOS 12.0, watchOS 6.0, *)
        public struct NIOTSCurrentPathOption: ChannelOption, Equatable {
            public typealias Value = NWPath
            
            public init() {}
        }
        
        /// `NIOTSMetadataOption` accesses the metadata for a given `NWProtocol`.
        ///
        /// This option is only valid with `NIOTSConnectionBootstrap`.
        @available(OSX 10.14, iOS 12.0, tvOS 12.0, watchOS 5.0, *)
        public struct NIOTSMetadataOption: ChannelOption, Equatable {
            public typealias Value = NWProtocolMetadata
            
            let definition: NWProtocolDefinition
            
            public init(definition: NWProtocolDefinition) {
                self.definition = definition
            }
        }

        /// `NIOTSEstablishmentReportOption` accesses the `NWConnection.EstablishmentReport` of the underlying connection.
        ///
        /// This option is only valid with `NIOTSConnectionBootstrap`.
        @available(OSX 10.15, iOS 13.0, tvOS 13.0, watchOS 6.0, *)
        public struct NIOTSEstablishmentReportOption: ChannelOption, Equatable {
            public typealias Value = EventLoopFuture<NWConnection.EstablishmentReport?>
            
            public init() {}
        }

        /// `NIOTSDataTransferReportOption` accesses the `NWConnection.DataTransferReport` of the underlying connection.
        ///
        /// This option is only valid with `NIOTSConnectionBootstrap`.
        @available(OSX 10.15, iOS 13.0, tvOS 13.0, watchOS 6.0, *)
        public struct NIOTSDataTransferReportOption: ChannelOption, Equatable {
            public typealias Value = NWConnection.PendingDataTransferReport
            
>>>>>>> 7e330732
            public init() {}
        }
    }
}

/// See: `NIOTSChannelOptions.Types.NIOTSWaitForActivityOption`.
@available(*, deprecated, renamed: "NIOTSChannelOptions.Types.NIOTSWaitForActivityOption")
@available(OSX 10.14, iOS 12.0, tvOS 12.0, watchOS 6.0, *)
public typealias NIOTSWaitForActivityOption = NIOTSChannelOptions.Types.NIOTSWaitForActivityOption


/// See: `NIOTSChannelOptions.Types.NIOTSEnablePeerToPeerOption`
@available(*, deprecated, renamed: "NIOTSChannelOptions.Types.NIOTSEnablePeerToPeerOption")
@available(OSX 10.14, iOS 12.0, tvOS 12.0, watchOS 6.0, *)
public typealias NIOTSEnablePeerToPeerOption = NIOTSChannelOptions.Types.NIOTSEnablePeerToPeerOption


#endif<|MERGE_RESOLUTION|>--- conflicted
+++ resolved
@@ -23,10 +23,9 @@
 
     public static let enablePeerToPeer = NIOTSChannelOptions.Types.NIOTSEnablePeerToPeerOption()
     
-<<<<<<< HEAD
     /// - See: NIOTSChannelOptions.Types.NIOTSAllowLocalEndpointReuse
     public static let allowLocalEndpointReuse = NIOTSChannelOptions.Types.NIOTSAllowLocalEndpointReuse()
-=======
+
     public static let currentPath = NIOTSChannelOptions.Types.NIOTSCurrentPathOption()
 
     public static let metadata = { (definition: NWProtocolDefinition) -> NIOTSChannelOptions.Types.NIOTSMetadataOption in
@@ -38,7 +37,6 @@
 
     @available(OSX 10.15, iOS 13.0, tvOS 13.0, watchOS 6.0, *)
     public static let dataTransferReport = NIOTSChannelOptions.Types.NIOTSDataTransferReportOption()
->>>>>>> 7e330732
 }
 
 
@@ -73,7 +71,6 @@
             public init() {}
         }
         
-<<<<<<< HEAD
         /// `NIOTSAllowLocalEndpointReuse` controls whether the `Channel` can reuse a TCP address recently used.
         ///  Setting this to true is the equivalent of setting at least one of REUSEADDR and REUSEPORT to
         /// `true`. By default this option is set to `false`.
@@ -83,7 +80,6 @@
         public struct NIOTSAllowLocalEndpointReuse: ChannelOption, Equatable {
             public typealias Value = Bool
 
-=======
         /// `NIOTSCurrentPathOption` accesses the `NWConnection.currentPath` of the underlying connection.
         ///
         /// This option is only valid with `NIOTSConnectionBootstrap`.
@@ -125,7 +121,6 @@
         public struct NIOTSDataTransferReportOption: ChannelOption, Equatable {
             public typealias Value = NWConnection.PendingDataTransferReport
             
->>>>>>> 7e330732
             public init() {}
         }
     }
