<<<<<<< HEAD

=======
//===----------------------------------------------------------------------===//
//
// This source file is part of the SwiftNIO open source project
//
// Copyright (c) 2017-2021 Apple Inc. and the SwiftNIO project authors
// Licensed under Apache License v2.0
//
// See LICENSE.txt for license information
// See CONTRIBUTORS.txt for the list of SwiftNIO project authors
//
// SPDX-License-Identifier: Apache-2.0
//
>>>>>>> dd408dc2
//===----------------------------------------------------------------------===//

#if canImport(Network)
import Foundation
import NIOCore
import NIOConcurrencyHelpers
import NIOFoundationCompat
import NIOTLS
import Dispatch
import Network
import Security
<<<<<<< HEAD

/// Execute the given function and synchronously complete the given `EventLoopPromise` (if not `nil`).
@available(OSX 10.14, iOS 12.0, tvOS 12.0, watchOS 6.0, *)
func executeAndComplete<T>(_ promise: EventLoopPromise<T>?, _ body: () throws -> T) {
    do {
        let result = try body()
        promise?.succeed(result)
    } catch let e {
        promise?.fail(e)
    }
}

/// Merge two possible promises together such that firing the result will fire both.
@available(OSX 10.14, iOS 12.0, tvOS 12.0, watchOS 6.0, *)
func mergePromises(_ first: EventLoopPromise<Void>?, _ second: EventLoopPromise<Void>?) -> EventLoopPromise<Void>? {
    if let first = first {
        if let second = second {
            first.futureResult.cascade(to: second)
        }
        return first
    } else {
        return second
    }
}

typealias PendingWrite = (data: ByteBuffer, promise: EventLoopPromise<Void>?)
=======
import Atomics

/// Channel options for the connection channel.
@available(OSX 10.14, iOS 12.0, tvOS 12.0, watchOS 6.0, *)
private struct ConnectionChannelOptions {
    /// Whether autoRead is enabled for this channel.
    internal var autoRead: Bool = true

    /// Whether we support remote half closure. If not true, remote half closure will
    /// cause connection drops.
    internal var supportRemoteHalfClosure: Bool = false

    /// Whether this channel should wait for the connection to become active.
    internal var waitForActivity: Bool = true
}


private typealias PendingWrite = (data: ByteBuffer, promise: EventLoopPromise<Void>?)
>>>>>>> dd408dc2


internal struct AddressCache {
    // deliberately lets because they must always be updated together (so forcing `init` is useful).
    let local: Optional<SocketAddress>
    let remote: Optional<SocketAddress>

    init(local: SocketAddress?, remote: SocketAddress?) {
        self.local = local
        self.remote = remote
    }
}


/// A structure that manages backpressure signaling on this channel.
@available(OSX 10.14, iOS 12.0, tvOS 12.0, watchOS 6.0, *)
struct BackpressureManager {
    /// Whether the channel is writable, given the current watermark state.
    ///
    /// This is an atomic only because the channel writability flag needs to be safe to access from multiple
    /// threads. All activity in this structure itself is expected to be thread-safe.
    ///
    /// All code that operates on this atomic uses load/store, not compareAndSwap. This is because we know
    /// that this atomic is only ever written from one thread: the event loop thread. All unsynchronized
    /// access is only reading. As a result, we don't have racing writes, and don't need CAS. This is good,
    /// because in most cases these loads/stores will be free, as the user will never actually check the
    /// channel writability from another thread, meaning this cache line is uncontended. CAS is never free:
    /// it always has some substantial runtime cost over loads/stores.
    let writable = ManagedAtomic(true)

    /// The number of bytes outstanding on the network.
    private var outstandingBytes: Int = 0

    /// The watermarks currently configured by the user.
    private(set) var waterMarks = ChannelOptions.Types.WriteBufferWaterMark(low: 32 * 1024, high: 64 * 1024)

    /// Adds `newBytes` to the queue of outstanding bytes, and returns whether this
    /// has caused a writability change.
    ///
    /// - parameters:
    ///     - newBytes: the number of bytes queued to send, but not yet sent.
    /// - returns: Whether the state changed.
    mutating func writabilityChanges(whenQueueingBytes newBytes: Int) -> Bool {
        self.outstandingBytes += newBytes
        if self.outstandingBytes > self.waterMarks.high && self.writable.load(ordering: .relaxed)  {
            self.writable.store(false, ordering: .relaxed)
            return true
        }

        return false
    }

    /// Removes `sentBytes` from the queue of outstanding bytes, and returns whether this
    /// has caused a writability change.
    ///
    /// - parameters:
    ///     - newBytes: the number of bytes sent to the network.
    /// - returns: Whether the state changed.
    mutating func writabilityChanges(whenBytesSent sentBytes: Int) -> Bool {
        self.outstandingBytes -= sentBytes
        if self.outstandingBytes < self.waterMarks.low && !self.writable.load(ordering: .relaxed) {
            self.writable.store(true, ordering: .relaxed)
            return true
        }

        return false
    }

    /// Updates the watermarks to `waterMarks`, and returns whether this change has changed the
    /// writability state of the channel.
    ///
    /// - parameters:
    ///     - waterMarks: The new waterMarks to use.
    /// - returns: Whether the state changed.
    mutating func writabilityChanges(whenUpdatingWaterMarks waterMarks: ChannelOptions.Types.WriteBufferWaterMark) -> Bool {
        let writable = self.writable.load(ordering: .relaxed)
        self.waterMarks = waterMarks

        if writable && self.outstandingBytes > self.waterMarks.high {
            self.writable.store(false, ordering: .relaxed)
            return true
        } else if !writable && self.outstandingBytes < self.waterMarks.low {
            self.writable.store(true, ordering: .relaxed)
            return true
        }

        return false
    }
}

/// Channel options for the connection channel.
@available(OSX 10.14, iOS 12.0, tvOS 12.0, watchOS 6.0, *)
internal struct TransportServicesOptions {
    /// Whether autoRead is enabled for this channel.
    internal var autoRead: Bool = true

    /// Whether we support remote half closure. If not true, remote half closure will
    /// cause connection drops.
    internal var supportRemoteHalfClosure: Bool = false

    /// Whether this channel should wait for the connection to become active.
    internal var waitForActivity: Bool = true
}

@available(OSX 10.14, iOS 12.0, tvOS 12.0, watchOS 6.0, *)
internal final class NIOTSConnectionChannel: StateManagedNWConnectionChannel {
    var parameters: NWParameters {
        return NWParameters(tls: self.tlsOptions, tcp: self.tcpOptions)
    }
    
    typealias ActiveSubstate = TCPSubstate

    /// A TCP connection may be fully open or partially open. In the fully open state, both
    /// peers may send data. In the partially open states, only one of the two peers may send
    /// data.
    ///
    /// We keep track of this to manage the half-closure state of the TCP connection.
    enum TCPSubstate: NWConnectionSubstate {
        /// Both peers may send.
        case open

        /// This end of the connection has sent a FIN. We may only receive data.
        case halfClosedLocal

        /// The remote peer has sent a FIN. We may still send data, but cannot expect to
        /// receive more.
        case halfClosedRemote

        /// The channel is "active", but there can be no forward momentum here. The only valid
        /// thing to do in this state is drop the channel.
        case closed

        init() {
            self = .open
        }
        
        /// Close the input side of the TCP state machine.
        static func closeInput(state: inout ChannelState<NIOTSConnectionChannel.TCPSubstate>) throws {
            switch state {
            case .active(.open):
                state = .active(.halfClosedRemote)
            case .active(.halfClosedLocal):
                state = .active(.closed)
            case .idle, .registered, .activating, .active(.halfClosedRemote), .active(.closed), .inactive:
                throw NIOTSErrors.InvalidChannelStateTransition()
            }
        }

        /// Close the output side of the TCP state machine.
        static func closeOutput(state: inout ChannelState<NIOTSConnectionChannel.TCPSubstate>) throws {
            switch state {
            case .active(.open):
                state = .active(.halfClosedLocal)
            case .active(.halfClosedRemote):
                state = .active(.closed)
            case .active(.halfClosedLocal), .active(.closed):
                // This is a special case for closing the output, as it's user-controlled. If they already
                // closed it, we want to throw a special error to tell them.
                throw ChannelError.outputClosed
            case .idle, .registered, .activating, .inactive:
                throw NIOTSErrors.InvalidChannelStateTransition()
            }
        }
    }
    
    public var supportsRemoteHalfClosure: Bool { false }
    
    /// The `ByteBufferAllocator` for this `Channel`.
    public let allocator = ByteBufferAllocator()

    /// An `EventLoopFuture` that will complete when this channel is finally closed.
    public var closeFuture: EventLoopFuture<Void> {
        return self.closePromise.futureResult
    }

    /// The parent `Channel` for this one, if any.
    public let parent: Channel?

    /// The `EventLoop` this `Channel` belongs to.
    internal let tsEventLoop: NIOTSEventLoop

    private var _pipeline: ChannelPipeline! = nil  // this is really a constant (set in .init) but needs `self` to be constructed and therefore a `var`. Do not change as this needs to accessed from arbitrary threads.

    internal let closePromise: EventLoopPromise<Void>

    /// The underlying `NWConnection` that this `Channel` wraps. This is only non-nil
    /// after the initial connection attempt has been made.
    var _connection: NWConnection?

    /// The `DispatchQueue` that socket events for this connection will be dispatched onto.
    let _connectionQueue: DispatchQueue

    /// An `EventLoopPromise` that will be succeeded or failed when a connection attempt succeeds or fails.
    var _connectPromise: EventLoopPromise<Void>?

    /// The TCP options for this connection.
    private var tcpOptions: NWProtocolTCP.Options

    /// The TLS options for this connection, if any.
    private var tlsOptions: NWProtocolTLS.Options?

    /// The state of this connection channel.
    internal var state: ChannelState<ActiveSubstate> = .idle

    /// The active state, used for safely reporting the channel state across threads.
    internal var isActive0 = ManagedAtomic(false)

    /// The kinds of channel activation this channel supports
    internal let supportedActivationType: ActivationType = .connect

    /// Whether a call to NWConnection.receive has been made, but the completion
    /// handler has not yet been invoked.
    var _outstandingRead: Bool = false

    /// The options for this channel.
    var _options: TransportServicesOptions = TransportServicesOptions()

    /// Any pending writes that have yet to be delivered to the network stack.
    var _pendingWrites = CircularBuffer<PendingWrite>(initialCapacity: 8)

    /// An object to keep track of pending writes and manage our backpressure signaling.
    var _backpressureManager = BackpressureManager()

    /// The value of SO_REUSEADDR.
    var _reuseAddress = false

    /// The value of SO_REUSEPORT.
<<<<<<< HEAD
    var _reusePort = false
=======
    private var reusePort = false
    
    /// The value of the allowLocalEndpointReuse option.
    private var allowLocalEndpointReuse = false
>>>>>>> dd408dc2

    /// Whether to use peer-to-peer connectivity when connecting to Bonjour services.
    var _enablePeerToPeer = false

    /// The default multipath service type.
    private var multipathServiceType = NWParameters.MultipathServiceType.disabled

    /// The cache of the local and remote socket addresses. Must be accessed using _addressCacheLock.
    private var _addressCache = AddressCache(local: nil, remote: nil)

    /// A lock that guards the _addressCache.
    private let _addressCacheLock = NIOLock()

    /// Create a `NIOTSConnectionChannel` on a given `NIOTSEventLoop`.
    ///
    /// Note that `NIOTSConnectionChannel` objects cannot be created on arbitrary loops types.
    internal init(eventLoop: NIOTSEventLoop,
                  parent: Channel? = nil,
                  qos: DispatchQoS? = nil,
                  tcpOptions: NWProtocolTCP.Options,
                  tlsOptions: NWProtocolTLS.Options?) {
        self.tsEventLoop = eventLoop
        self.closePromise = eventLoop.makePromise()
        self.parent = parent
        self._connectionQueue = eventLoop.channelQueue(label: "nio.nioTransportServices.connectionchannel", qos: qos)
        self.tcpOptions = tcpOptions
        self.tlsOptions = tlsOptions

        // Must come last, as it requires self to be completely initialized.
        self._pipeline = ChannelPipeline(channel: self)
    }

    /// Create a `NIOTSConnectionChannel` with an already-established `NWConnection`.
    internal convenience init(wrapping connection: NWConnection,
                              on eventLoop: NIOTSEventLoop,
                              parent: Channel? = nil,
                              qos: DispatchQoS? = nil,
                              tcpOptions: NWProtocolTCP.Options,
                              tlsOptions: NWProtocolTLS.Options?) {
        self.init(eventLoop: eventLoop,
                  parent: parent,
                  qos: qos,
                  tcpOptions: tcpOptions,
                  tlsOptions: tlsOptions)
        self._connection = connection
    }
    
    /// Whether the inbound side of the connection is still open.
    var _inboundStreamOpen: Bool {
        switch self.state {
        case .active(.open), .active(.halfClosedLocal):
            return true
        case .idle, .registered, .activating, .active, .inactive:
            return false
        }
    }
}


// MARK:- NIOTSConnectionChannel implementation of Channel
@available(OSX 10.14, iOS 12.0, tvOS 12.0, watchOS 6.0, *)
extension NIOTSConnectionChannel: Channel {
    /// The `ChannelPipeline` for this `Channel`.
    public var pipeline: ChannelPipeline {
        return self._pipeline
    }

    /// The local address for this channel.
    public var localAddress: SocketAddress? {
<<<<<<< HEAD
        if self.eventLoop.inEventLoop {
            return try? self.localAddress0()
        } else {
            return self._connectionQueue.sync { try? self.localAddress0() }
=======
        return self._addressCacheLock.withLock {
            return self._addressCache.local
>>>>>>> dd408dc2
        }
    }

    /// The remote address for this channel.
    public var remoteAddress: SocketAddress? {
<<<<<<< HEAD
        if self.eventLoop.inEventLoop {
            return try? self.remoteAddress0()
        } else {
            return self._connectionQueue.sync { try? self.remoteAddress0() }
=======
        return self._addressCacheLock.withLock {
            return self._addressCache.remote
>>>>>>> dd408dc2
        }
    }

    /// Whether this channel is currently writable.
    public var isWritable: Bool {
<<<<<<< HEAD
        return self._backpressureManager.writable.load()
=======
        return self.backpressureManager.writable.load(ordering: .relaxed)
>>>>>>> dd408dc2
    }

    public var _channelCore: ChannelCore {
        return self
    }

    public func setOption<Option: ChannelOption>(_ option: Option, value: Option.Value) -> EventLoopFuture<Void> {
        if self.eventLoop.inEventLoop {
            return self.eventLoop.makeCompletedFuture(Result { try setOption0(option: option, value: value) })
        } else {
            return self.eventLoop.submit { try self.setOption0(option: option, value: value) }
        }
    }

    private func setOption0<Option: ChannelOption>(option: Option, value: Option.Value) throws {
        self.eventLoop.preconditionInEventLoop()

        guard !self.closed else {
            throw ChannelError.ioOnClosedChannel
        }

        switch option {
<<<<<<< HEAD
        case _ as AutoReadOption:
            self._options.autoRead = value as! Bool
            self.readIfNeeded0()
        case _ as AllowRemoteHalfClosureOption where self.supportsRemoteHalfClosure:
            self._options.supportRemoteHalfClosure = value as! Bool
        case _ as SocketOption:
            let optionValue = option as! SocketOption
=======
        case _ as ChannelOptions.Types.AutoReadOption:
            self.options.autoRead = value as! Bool
            self.readIfNeeded0()
        case _ as ChannelOptions.Types.AllowRemoteHalfClosureOption:
            self.options.supportRemoteHalfClosure = value as! Bool
        case _ as ChannelOptions.Types.SocketOption:
            let optionValue = option as! ChannelOptions.Types.SocketOption
>>>>>>> dd408dc2

            // SO_REUSEADDR and SO_REUSEPORT are handled here.
            switch (optionValue.level, optionValue.name) {
            case (SOL_SOCKET, SO_REUSEADDR):
                self._reuseAddress = (value as! SocketOptionValue) != Int32(0)
            case (SOL_SOCKET, SO_REUSEPORT):
                self._reusePort = (value as! SocketOptionValue) != Int32(0)
            default:
                try self.tcpOptions.applyChannelOption(option: optionValue, value: value as! SocketOptionValue)
            }
<<<<<<< HEAD
        case _ as WriteBufferWaterMarkOption:
            if self._backpressureManager.writabilityChanges(whenUpdatingWaterMarks: value as! WriteBufferWaterMark) {
=======
        case _ as ChannelOptions.Types.WriteBufferWaterMarkOption:
            if self.backpressureManager.writabilityChanges(whenUpdatingWaterMarks: value as! ChannelOptions.Types.WriteBufferWaterMark) {
>>>>>>> dd408dc2
                self.pipeline.fireChannelWritabilityChanged()
            }
        case _ as NIOTSChannelOptions.Types.NIOTSWaitForActivityOption:
            let newValue = value as! Bool
            self._options.waitForActivity = newValue

<<<<<<< HEAD
            if let state = self._connection?.state, case .waiting(let err) = state {
                // We're in waiting now, so we should drop the connection.
                self.close0(error: err, mode: .all, promise: nil)
            }
        case is NIOTSEnablePeerToPeerOption:
            self._enablePeerToPeer = value as! NIOTSEnablePeerToPeerOption.Value
=======
            if let state = self.nwConnection?.state, case .waiting(let err) = state, !newValue {
                // We're in waiting now, so we should drop the connection.
                self.close0(error: err, mode: .all, promise: nil)
            }
        case is NIOTSChannelOptions.Types.NIOTSEnablePeerToPeerOption:
            self.enablePeerToPeer = value as! NIOTSChannelOptions.Types.NIOTSEnablePeerToPeerOption.Value
        case is NIOTSChannelOptions.Types.NIOTSAllowLocalEndpointReuse:
            self.allowLocalEndpointReuse = value as! NIOTSChannelOptions.Types.NIOTSEnablePeerToPeerOption.Value
        case is NIOTSChannelOptions.Types.NIOTSMultipathOption:
            self.multipathServiceType = value as! NIOTSChannelOptions.Types.NIOTSMultipathOption.Value
>>>>>>> dd408dc2
        default:
            fatalError("option \(type(of: option)).\(option) not supported")
        }
    }

    public func getOption<Option: ChannelOption>(_ option: Option) -> EventLoopFuture<Option.Value> {
        if self.eventLoop.inEventLoop {
            return self.eventLoop.makeCompletedFuture(Result { try getOption0(option: option) })
        } else {
            return eventLoop.submit { try self.getOption0(option: option) }
        }
    }

    func getOption0<Option: ChannelOption>(option: Option) throws -> Option.Value {
        self.eventLoop.preconditionInEventLoop()

        guard !self.closed else {
            throw ChannelError.ioOnClosedChannel
        }

        switch option {
<<<<<<< HEAD
        case _ as AutoReadOption:
            return self._options.autoRead as! Option.Value
        case _ as AllowRemoteHalfClosureOption:
            return self._options.supportRemoteHalfClosure as! Option.Value
        case _ as SocketOption:
            let optionValue = option as! SocketOption
=======
        case _ as ChannelOptions.Types.AutoReadOption:
            return self.options.autoRead as! Option.Value
        case _ as ChannelOptions.Types.AllowRemoteHalfClosureOption:
            return self.options.supportRemoteHalfClosure as! Option.Value
        case _ as ChannelOptions.Types.SocketOption:
            let optionValue = option as! ChannelOptions.Types.SocketOption
>>>>>>> dd408dc2

            // SO_REUSEADDR and SO_REUSEPORT are handled here.
            switch (optionValue.level, optionValue.name) {
            case (SOL_SOCKET, SO_REUSEADDR):
                return Int32(self._reuseAddress ? 1 : 0) as! Option.Value
            case (SOL_SOCKET, SO_REUSEPORT):
                return Int32(self._reusePort ? 1 : 0) as! Option.Value
            default:
                return try self.tcpOptions.valueFor(socketOption: optionValue) as! Option.Value
            }
<<<<<<< HEAD
        case _ as WriteBufferWaterMarkOption:
            return self._backpressureManager.waterMarks as! Option.Value
        case _ as NIOTSWaitForActivityOption:
            return self._options.waitForActivity as! Option.Value
        case is NIOTSEnablePeerToPeerOption:
            return self._enablePeerToPeer as! Option.Value
=======
        case _ as ChannelOptions.Types.WriteBufferWaterMarkOption:
            return self.backpressureManager.waterMarks as! Option.Value
        case _ as NIOTSChannelOptions.Types.NIOTSWaitForActivityOption:
            return self.options.waitForActivity as! Option.Value
        case is NIOTSChannelOptions.Types.NIOTSEnablePeerToPeerOption:
            return self.enablePeerToPeer as! Option.Value
        case is NIOTSChannelOptions.Types.NIOTSAllowLocalEndpointReuse:
            return self.allowLocalEndpointReuse as! Option.Value
        case is NIOTSChannelOptions.Types.NIOTSCurrentPathOption:
            guard let currentPath = self.nwConnection?.currentPath else {
                throw NIOTSErrors.NoCurrentPath()
            }
            return currentPath as! Option.Value
        case is NIOTSChannelOptions.Types.NIOTSMetadataOption:
            let optionValue = option as! NIOTSChannelOptions.Types.NIOTSMetadataOption
            guard let nwConnection = self.nwConnection else {
                throw NIOTSErrors.NoCurrentConnection()
            }
            return nwConnection.metadata(definition: optionValue.definition) as! Option.Value
        case is NIOTSChannelOptions.Types.NIOTSMultipathOption:
            return self.multipathServiceType as! Option.Value
>>>>>>> dd408dc2
        default:
            // watchOS 6.0 availability is covered by the @available on this extension.
            if #available(OSX 10.15, iOS 13.0, tvOS 13.0, *) {
                switch option {
                case is NIOTSChannelOptions.Types.NIOTSEstablishmentReportOption:
                    guard let nwConnection = self.nwConnection else {
                        throw NIOTSErrors.NoCurrentConnection()
                    }
                    let promise: EventLoopPromise<NWConnection.EstablishmentReport?> = eventLoop.makePromise()
                    nwConnection.requestEstablishmentReport(queue: connectionQueue) { report in
                        promise.succeed(report)
                    }
                    return promise.futureResult as! Option.Value
                case is NIOTSChannelOptions.Types.NIOTSDataTransferReportOption:
                    guard let nwConnection = self.nwConnection else {
                        throw NIOTSErrors.NoCurrentConnection()
                    }
                    return nwConnection.startDataTransferReport() as! Option.Value
                default:
                    break
                }
            }
            
            fatalError("option \(type(of: option)).\(option) not supported")
        }
    }
}
<<<<<<< HEAD
=======


// MARK:- NIOTSConnectionChannel implementation of StateManagedChannel.
@available(OSX 10.14, iOS 12.0, tvOS 12.0, watchOS 6.0, *)
extension NIOTSConnectionChannel: StateManagedChannel {
    typealias ActiveSubstate = TCPSubstate

    /// A TCP connection may be fully open or partially open. In the fully open state, both
    /// peers may send data. In the partially open states, only one of the two peers may send
    /// data.
    ///
    /// We keep track of this to manage the half-closure state of the TCP connection.
    enum TCPSubstate: ActiveChannelSubstate {
        /// Both peers may send.
        case open

        /// This end of the connection has sent a FIN. We may only receive data.
        case halfClosedLocal

        /// The remote peer has sent a FIN. We may still send data, but cannot expect to
        /// receive more.
        case halfClosedRemote

        /// The channel is "active", but there can be no forward momentum here. The only valid
        /// thing to do in this state is drop the channel.
        case closed

        init() {
            self = .open
        }
    }

    public func localAddress0() throws -> SocketAddress {
        guard let localEndpoint = self.nwConnection?.currentPath?.localEndpoint else {
            throw NIOTSErrors.NoCurrentPath()
        }
        // TODO: Support wider range of address types.
        return try SocketAddress(fromNWEndpoint: localEndpoint)
    }

    public func remoteAddress0() throws -> SocketAddress {
        guard let remoteEndpoint = self.nwConnection?.currentPath?.remoteEndpoint else {
            throw NIOTSErrors.NoCurrentPath()
        }
        // TODO: Support wider range of address types.
        return try SocketAddress(fromNWEndpoint: remoteEndpoint)
    }

    internal func alreadyConfigured0(promise: EventLoopPromise<Void>?) {
        guard let connection = nwConnection else {
            promise?.fail(NIOTSErrors.NotPreConfigured())
            return
        }

        guard case .setup = connection.state else {
            promise?.fail(NIOTSErrors.NotPreConfigured())
            return
        }
        self.connectPromise = promise
        connection.stateUpdateHandler = self.stateUpdateHandler(newState:)
        connection.betterPathUpdateHandler = self.betterPathHandler
        connection.pathUpdateHandler = self.pathChangedHandler(newPath:)
        connection.start(queue: self.connectionQueue)
    }

    internal func beginActivating0(to target: NWEndpoint, promise: EventLoopPromise<Void>?) {
        assert(self.nwConnection == nil)
        assert(self.connectPromise == nil)

        // Before we start, we validate that the target won't cause a crash: see
        // https://github.com/apple/swift-nio/issues/1617.
        if case .hostPort(host: let host, port: _) = target, host == "" {
            // We don't pass the promise in here because we'll actually not complete it. We complete it manually ourselves.
            self.close0(error: NIOTSErrors.InvalidHostname(), mode: .all, promise: nil)
            promise?.fail(NIOTSErrors.InvalidHostname())
            return
        }

        self.connectPromise = promise

        let parameters = NWParameters(tls: self.tlsOptions, tcp: self.tcpOptions)

        // Network.framework munges REUSEADDR and REUSEPORT together, so we turn this on if we need
        // either or it's been explicitly set.
        parameters.allowLocalEndpointReuse = self.reuseAddress || self.reusePort || self.allowLocalEndpointReuse

        parameters.includePeerToPeer = self.enablePeerToPeer

        parameters.multipathServiceType = self.multipathServiceType

        let connection = NWConnection(to: target, using: parameters)
        connection.stateUpdateHandler = self.stateUpdateHandler(newState:)
        connection.betterPathUpdateHandler = self.betterPathHandler
        connection.pathUpdateHandler = self.pathChangedHandler(newPath:)

        // Ok, state is ready. Let's go!
        self.nwConnection = connection
        connection.start(queue: self.connectionQueue)
    }

    public func write0(_ data: NIOAny, promise: EventLoopPromise<Void>?) {
        guard self.isActive else {
            promise?.fail(ChannelError.ioOnClosedChannel)
            return
        }

        // TODO: We would ideally support all of IOData here, gotta work out how to do that without HOL blocking
        // all writes terribly.
        // My best guess at this time is that Data(contentsOf:) may mmap the file in question, which would let us
        // at least only block the network stack itself rather than our thread. I'm not certain though, especially
        // on Linux. Should investigate.
        let data = self.unwrapData(data, as: ByteBuffer.self)
        self.pendingWrites.append((data, promise))


        /// This may cause our writability state to change.
        if self.backpressureManager.writabilityChanges(whenQueueingBytes: data.readableBytes) {
            self.pipeline.fireChannelWritabilityChanged()
        }
    }

    public func flush0() {
        guard self.isActive else {
            return
        }

        guard let conn = self.nwConnection else {
            preconditionFailure("nwconnection cannot be nil while channel is active")
        }

        func completionCallback(promise: EventLoopPromise<Void>?, sentBytes: Int) -> ((NWError?) -> Void) {
            return { error in
                if let error = error {
                    promise?.fail(error)
                } else {
                    promise?.succeed(())
                }

                if self.backpressureManager.writabilityChanges(whenBytesSent: sentBytes) {
                    self.pipeline.fireChannelWritabilityChanged()
                }
            }
        }

        conn.batch {
            while self.pendingWrites.count > 0 {
                let write = self.pendingWrites.removeFirst()
                let buffer = write.data
                let content = buffer.getData(at: buffer.readerIndex, length: buffer.readableBytes)
                conn.send(content: content, completion: .contentProcessed(completionCallback(promise: write.promise, sentBytes: buffer.readableBytes)))
            }
        }
    }

    /// Perform a read from the network.
    ///
    /// This method has a slightly strange semantic, because we do not allow multiple reads at once. As a result, this
    /// is a *request* to read, and if there is a read already being processed then this method will do nothing.
    public func read0() {
        guard self.inboundStreamOpen && !self.outstandingRead else {
            return
        }

        guard let conn = self.nwConnection else {
            preconditionFailure("Connection should not be nil")
        }

        // TODO: Can we do something sensible with these numbers?
        self.outstandingRead = true
        conn.receive(minimumIncompleteLength: 1, maximumLength: 8192, completion: self.dataReceivedHandler(content:context:isComplete:error:))
    }

    public func doClose0(error: Error) {
        guard let conn = self.nwConnection else {
            // We don't have a connection to close here, so we're actually done. Our old state
            // was idle.
            assert(self.pendingWrites.count == 0)
            return
        }

        // Step 1 is to tell the network stack we're done.
        // TODO: Does this drop the connection fully, or can we keep receiving data? Must investigate.
        conn.cancel()

        // Step 2 is to fail all outstanding writes.
        self.dropOutstandingWrites(error: error)

        // Step 3 is to cancel a pending connect promise, if any.
        if let pendingConnect = self.connectPromise {
            self.connectPromise = nil
            pendingConnect.fail(error)
        }
    }

    public func doHalfClose0(error: Error, promise: EventLoopPromise<Void>?) {
        guard let conn = self.nwConnection else {
            // We don't have a connection to half close, so fail the promise.
            promise?.fail(ChannelError.ioOnClosedChannel)
            return
        }


        do {
            try self.state.closeOutput()
        } catch ChannelError.outputClosed {
            // Here we *only* fail the promise, no need to blow up the connection.
            promise?.fail(ChannelError.outputClosed)
            return
        } catch {
            // For any other error, this is fatal.
            self.close0(error: error, mode: .all, promise: promise)
            return
        }

        func completionCallback(for promise: EventLoopPromise<Void>?) -> ((NWError?) -> Void) {
            return { error in
                if let error = error {
                    promise?.fail(error)
                } else {
                    promise?.succeed(())
                }
            }
        }

        // It should not be possible to have a pending connect promise while we're doing half-closure.
        assert(self.connectPromise == nil)

        // Step 1 is to tell the network stack we're done.
        conn.send(content: nil, contentContext: .finalMessage, completion: .contentProcessed(completionCallback(for: promise)))

        // Step 2 is to fail all outstanding writes.
        self.dropOutstandingWrites(error: error)
    }

    public func triggerUserOutboundEvent0(_ event: Any, promise: EventLoopPromise<Void>?) {
        switch event {
        case let x as NIOTSNetworkEvents.ConnectToNWEndpoint:
            self.connect0(to: x.endpoint, promise: promise)
        default:
            promise?.fail(ChannelError.operationUnsupported)
        }
    }

    public func channelRead0(_ data: NIOAny) {
        // drop the data, do nothing
        return
    }

    public func errorCaught0(error: Error) {
        // Currently we don't do anything with errors that pass through the pipeline
        return
    }

    /// A function that will trigger a socket read if necessary.
    internal func readIfNeeded0() {
        if self.options.autoRead {
            self.pipeline.read()
        }
    }
}


// MARK:- Implementations of the callbacks passed to NWConnection.
@available(OSX 10.14, iOS 12.0, tvOS 12.0, watchOS 6.0, *)
extension NIOTSConnectionChannel {
    /// Called by the underlying `NWConnection` when its internal state has changed.
    private func stateUpdateHandler(newState: NWConnection.State) {
        switch newState {
        case .setup:
            preconditionFailure("Should not be told about this state.")
        case .waiting(let err):
            if case .activating = self.state, self.options.waitForActivity {
                // This means the connection cannot currently be completed. We should notify the pipeline
                // here, or support this with a channel option or something, but for now for the sake of
                // demos we will just allow ourselves into this stage.
                self.pipeline.fireUserInboundEventTriggered(NIOTSNetworkEvents.WaitingForConnectivity(transientError: err))
                break
            }

            // In this state we've transitioned into waiting, presumably from active or closing. In this
            // version of NIO this is an error, but we should aim to support this at some stage.
            self.close0(error: err, mode: .all, promise: nil)
        case .preparing:
            // This just means connections are being actively established. We have no specific action
            // here.
            break
        case .ready:
            // Transitioning to ready means the connection was succeeded. Hooray!
            self.connectionComplete0()
        case .cancelled:
            // This is the network telling us we're closed. We don't need to actually do anything here
            // other than check our state is ok.
            assert(self.closed)
            self.nwConnection = nil
        case .failed(let err):
            // The connection has failed for some reason.
            self.close0(error: err, mode: .all, promise: nil)
        default:
            // This clause is here to help the compiler out: it's otherwise not able to
            // actually validate that the switch is exhaustive. Trust me, it is.
            fatalError("Unreachable")
        }
    }

    /// Called by the underlying `NWConnection` when a network receive has completed.
    ///
    /// The state matrix here is large. If `content` is non-nil, some data was received: we need to send it down the pipeline
    /// and call channelReadComplete. This may be nil, in which case we expect either `isComplete` to be `true` or `error`
    /// to be non-nil. `isComplete` indicates half-closure on the read side of a connection. `error` is set if the receive
    /// did not complete due to an error, though there may still be some data.
    private func dataReceivedHandler(content: Data?, context: NWConnection.ContentContext?, isComplete: Bool, error: NWError?) {
        precondition(self.outstandingRead)
        self.outstandingRead = false

        guard self.isActive else {
            // If we're already not active, we aren't going to process any of this: it's likely the result of an extra
            // read somewhere along the line.
            return
        }

        // First things first, if there's data we need to deliver it.
        if let content = content {
            // It would be nice if we didn't have to do this copy, but I'm not sure how to avoid it with the current Data
            // APIs.
            var buffer = self.allocator.buffer(capacity: content.count)
            buffer.writeBytes(content)
            self.pipeline.fireChannelRead(NIOAny(buffer))
            self.pipeline.fireChannelReadComplete()
        }

        // Next, we want to check if there's an error. If there is, we're going to deliver it, and then close the connection with
        // it. Otherwise, we're going to check if we read EOF, and if we did we'll close with that instead.
        if let error = error {
            self.pipeline.fireErrorCaught(error)
            self.close0(error: error, mode: .all, promise: nil)
        } else if isComplete {
            self.didReadEOF()
        }

        // Last, issue a new read automatically if we need to.
        self.readIfNeeded0()
    }

    /// Called by the underlying `NWConnection` when a better path for this connection is available.
    ///
    /// Notifies the channel pipeline of the new option.
    private func betterPathHandler(available: Bool) {
        if available {
            self.pipeline.fireUserInboundEventTriggered(NIOTSNetworkEvents.BetterPathAvailable())
        } else {
            self.pipeline.fireUserInboundEventTriggered(NIOTSNetworkEvents.BetterPathUnavailable())
        }
    }

    /// Called by the underlying `NWConnection` when this connection changes its network path.
    ///
    /// Notifies the channel pipeline of the new path.
    private func pathChangedHandler(newPath path: NWPath) {
        self.pipeline.fireUserInboundEventTriggered(NIOTSNetworkEvents.PathChanged(newPath: path))
    }
}


// MARK:- Implementations of state management for the channel.
@available(OSX 10.14, iOS 12.0, tvOS 12.0, watchOS 6.0, *)
extension NIOTSConnectionChannel {
    /// Whether the inbound side of the connection is still open.
    private var inboundStreamOpen: Bool {
        switch self.state {
        case .active(.open), .active(.halfClosedLocal):
            return true
        case .idle, .registered, .activating, .active, .inactive:
            return false
        }
    }

    /// Make the channel active.
    private func connectionComplete0() {
        let promise = self.connectPromise
        self.connectPromise = nil

        // Before becoming active, update the cached addresses.
        let localAddress = try? self.localAddress0()
        let remoteAddress = try? self.remoteAddress0()

        self._addressCacheLock.withLock {
            self._addressCache = AddressCache(local: localAddress, remote: remoteAddress)
        }

        self.becomeActive0(promise: promise)

        if let metadata = self.nwConnection?.metadata(definition: NWProtocolTLS.definition) as? NWProtocolTLS.Metadata {
            // This is a TLS connection, we may need to fire some other events.
            let securityMetadata = metadata.securityProtocolMetadata

            // The pointer returned by `sec_protocol_metadata_get_negotiated_protocol` is presumably owned by it, so we need
            // to confirm it's still alive while we copy the data out.
            let negotiatedProtocol = withExtendedLifetime(securityMetadata) {
                sec_protocol_metadata_get_negotiated_protocol(metadata.securityProtocolMetadata).map {
                    String(cString: $0)
                }
            }

            self.pipeline.fireUserInboundEventTriggered(TLSUserEvent.handshakeCompleted(negotiatedProtocol: negotiatedProtocol))
        }
    }

    /// Drop all outstanding writes. Must only be called in the inactive
    /// state.
    private func dropOutstandingWrites(error: Error) {
        while self.pendingWrites.count > 0 {
            self.pendingWrites.removeFirst().promise?.fail(error)
        }
    }

    /// Handle a read EOF.
    ///
    /// If the user has indicated they support half-closure, we will emit the standard half-closure
    /// event. If they have not, we upgrade this to regular closure.
    private func didReadEOF() {
        if self.options.supportRemoteHalfClosure {
            // This is a half-closure, but the connection is still valid.
            do {
                try self.state.closeInput()
            } catch {
                return self.close0(error: error, mode: .all, promise: nil)
            }

            self.pipeline.fireUserInboundEventTriggered(ChannelEvent.inputClosed)
        } else {
            self.close0(error: ChannelError.eof, mode: .all, promise: nil)
        }
    }
}


// MARK:- Managing TCP substate.
@available(OSX 10.14, iOS 12.0, tvOS 12.0, watchOS 6.0, *)
fileprivate extension ChannelState where ActiveSubstate == NIOTSConnectionChannel.TCPSubstate {
    /// Close the input side of the TCP state machine.
    mutating func closeInput() throws {
        switch self {
        case .active(.open):
            self = .active(.halfClosedRemote)
        case .active(.halfClosedLocal):
            self = .active(.closed)
        case .idle, .registered, .activating, .active(.halfClosedRemote), .active(.closed), .inactive:
            throw NIOTSErrors.InvalidChannelStateTransition()
        }
    }

    /// Close the output side of the TCP state machine.
    mutating func closeOutput() throws {
        switch self {
        case .active(.open):
            self = .active(.halfClosedLocal)
        case .active(.halfClosedRemote):
            self = .active(.closed)
        case .active(.halfClosedLocal), .active(.closed):
            // This is a special case for closing the output, as it's user-controlled. If they already
            // closed it, we want to throw a special error to tell them.
            throw ChannelError.outputClosed
        case .idle, .registered, .activating, .inactive:
            throw NIOTSErrors.InvalidChannelStateTransition()
        }
    }
}

@available(OSX 10.14, iOS 12.0, tvOS 12.0, watchOS 6.0, *)
extension NIOTSConnectionChannel {
    internal struct SynchronousOptions: NIOSynchronousChannelOptions {
        private let channel: NIOTSConnectionChannel

        fileprivate init(channel: NIOTSConnectionChannel) {
            self.channel = channel
        }

        public func setOption<Option: ChannelOption>(_ option: Option, value: Option.Value) throws {
            try self.channel.setOption0(option: option, value: value)
        }

        public func getOption<Option: ChannelOption>(_ option: Option) throws -> Option.Value {
            return try self.channel.getOption0(option: option)
        }
    }

    public var syncOptions: NIOSynchronousChannelOptions? {
        return SynchronousOptions(channel: self)
    }
}


public struct NIOTSConnectionNotInitialized: Error, Hashable {
    public init() {}
}

public struct NIOTSChannelIsNotANIOTSConnectionChannel: Error, Hashable {
    public init() {}
}

@available(OSX 10.14, iOS 12.0, tvOS 12.0, watchOS 6.0, *)
extension NIOTSConnectionChannel {
    fileprivate func metadata(definition: NWProtocolDefinition) throws -> NWProtocolMetadata? {
        guard let nwConnection = self.nwConnection else {
            throw NIOTSConnectionNotInitialized()
        }
        return nwConnection.metadata(definition: definition)
    }
}

@available(OSX 10.14, iOS 12.0, tvOS 12.0, watchOS 6.0, *)
extension Channel {
    /// Retrieves the metadata for a specific protocol from the underlying ``NWConnection``
    /// - Throws: If `self` isn't a `NIOTS` channel with a `NWConnection` this method will throw
    /// ``NIOTSChannelIsNotATransportServicesChannel`` or ``NIOTSConnectionNotInitialized``.
    public func getMetadata(definition: NWProtocolDefinition) -> EventLoopFuture<NWProtocolMetadata?> {
        guard let channel = self as? NIOTSConnectionChannel else {
            return self.eventLoop.makeFailedFuture(NIOTSChannelIsNotANIOTSConnectionChannel())
        }
        if self.eventLoop.inEventLoop {
            return self.eventLoop.makeCompletedFuture {
                try channel.metadata(definition: definition)
            }
        } else {
            return self.eventLoop.submit {
                try channel.metadata(definition: definition)
            }
        }
    }
    
    /// Retrieves the metadata for a specific protocol from the underlying ``NWConnection``
    /// - Precondition: Must be called on the `EventLoop` the `Channel` is running on.
    /// - Throws: If `self` isn't a `NIOTS` channel with a `NWConnection` this method will throw
    /// ``NIOTSChannelIsNotATransportServicesChannel`` or ``NIOTSConnectionNotInitialized``.
    public func getMetadataSync(
        definition: NWProtocolDefinition,
        file: StaticString = #fileID,
        line: UInt = #line
    ) throws -> NWProtocolMetadata? {
        self.eventLoop.preconditionInEventLoop(file: file, line: line)
        guard let channel = self as? NIOTSConnectionChannel else {
            throw NIOTSChannelIsNotANIOTSConnectionChannel()
        }
        return try channel.metadata(definition: definition)
    }
}

>>>>>>> dd408dc2
#endif<|MERGE_RESOLUTION|>--- conflicted
+++ resolved
@@ -1,6 +1,3 @@
-<<<<<<< HEAD
-
-=======
 //===----------------------------------------------------------------------===//
 //
 // This source file is part of the SwiftNIO open source project
@@ -13,7 +10,6 @@
 //
 // SPDX-License-Identifier: Apache-2.0
 //
->>>>>>> dd408dc2
 //===----------------------------------------------------------------------===//
 
 #if canImport(Network)
@@ -25,34 +21,6 @@
 import Dispatch
 import Network
 import Security
-<<<<<<< HEAD
-
-/// Execute the given function and synchronously complete the given `EventLoopPromise` (if not `nil`).
-@available(OSX 10.14, iOS 12.0, tvOS 12.0, watchOS 6.0, *)
-func executeAndComplete<T>(_ promise: EventLoopPromise<T>?, _ body: () throws -> T) {
-    do {
-        let result = try body()
-        promise?.succeed(result)
-    } catch let e {
-        promise?.fail(e)
-    }
-}
-
-/// Merge two possible promises together such that firing the result will fire both.
-@available(OSX 10.14, iOS 12.0, tvOS 12.0, watchOS 6.0, *)
-func mergePromises(_ first: EventLoopPromise<Void>?, _ second: EventLoopPromise<Void>?) -> EventLoopPromise<Void>? {
-    if let first = first {
-        if let second = second {
-            first.futureResult.cascade(to: second)
-        }
-        return first
-    } else {
-        return second
-    }
-}
-
-typealias PendingWrite = (data: ByteBuffer, promise: EventLoopPromise<Void>?)
-=======
 import Atomics
 
 /// Channel options for the connection channel.
@@ -71,7 +39,6 @@
 
 
 private typealias PendingWrite = (data: ByteBuffer, promise: EventLoopPromise<Void>?)
->>>>>>> dd408dc2
 
 
 internal struct AddressCache {
@@ -88,7 +55,7 @@
 
 /// A structure that manages backpressure signaling on this channel.
 @available(OSX 10.14, iOS 12.0, tvOS 12.0, watchOS 6.0, *)
-struct BackpressureManager {
+private struct BackpressureManager {
     /// Whether the channel is writable, given the current watermark state.
     ///
     /// This is an atomic only because the channel writability flag needs to be safe to access from multiple
@@ -162,83 +129,9 @@
     }
 }
 
-/// Channel options for the connection channel.
-@available(OSX 10.14, iOS 12.0, tvOS 12.0, watchOS 6.0, *)
-internal struct TransportServicesOptions {
-    /// Whether autoRead is enabled for this channel.
-    internal var autoRead: Bool = true
-
-    /// Whether we support remote half closure. If not true, remote half closure will
-    /// cause connection drops.
-    internal var supportRemoteHalfClosure: Bool = false
-
-    /// Whether this channel should wait for the connection to become active.
-    internal var waitForActivity: Bool = true
-}
-
-@available(OSX 10.14, iOS 12.0, tvOS 12.0, watchOS 6.0, *)
-internal final class NIOTSConnectionChannel: StateManagedNWConnectionChannel {
-    var parameters: NWParameters {
-        return NWParameters(tls: self.tlsOptions, tcp: self.tcpOptions)
-    }
-    
-    typealias ActiveSubstate = TCPSubstate
-
-    /// A TCP connection may be fully open or partially open. In the fully open state, both
-    /// peers may send data. In the partially open states, only one of the two peers may send
-    /// data.
-    ///
-    /// We keep track of this to manage the half-closure state of the TCP connection.
-    enum TCPSubstate: NWConnectionSubstate {
-        /// Both peers may send.
-        case open
-
-        /// This end of the connection has sent a FIN. We may only receive data.
-        case halfClosedLocal
-
-        /// The remote peer has sent a FIN. We may still send data, but cannot expect to
-        /// receive more.
-        case halfClosedRemote
-
-        /// The channel is "active", but there can be no forward momentum here. The only valid
-        /// thing to do in this state is drop the channel.
-        case closed
-
-        init() {
-            self = .open
-        }
-        
-        /// Close the input side of the TCP state machine.
-        static func closeInput(state: inout ChannelState<NIOTSConnectionChannel.TCPSubstate>) throws {
-            switch state {
-            case .active(.open):
-                state = .active(.halfClosedRemote)
-            case .active(.halfClosedLocal):
-                state = .active(.closed)
-            case .idle, .registered, .activating, .active(.halfClosedRemote), .active(.closed), .inactive:
-                throw NIOTSErrors.InvalidChannelStateTransition()
-            }
-        }
-
-        /// Close the output side of the TCP state machine.
-        static func closeOutput(state: inout ChannelState<NIOTSConnectionChannel.TCPSubstate>) throws {
-            switch state {
-            case .active(.open):
-                state = .active(.halfClosedLocal)
-            case .active(.halfClosedRemote):
-                state = .active(.closed)
-            case .active(.halfClosedLocal), .active(.closed):
-                // This is a special case for closing the output, as it's user-controlled. If they already
-                // closed it, we want to throw a special error to tell them.
-                throw ChannelError.outputClosed
-            case .idle, .registered, .activating, .inactive:
-                throw NIOTSErrors.InvalidChannelStateTransition()
-            }
-        }
-    }
-    
-    public var supportsRemoteHalfClosure: Bool { false }
-    
+
+@available(OSX 10.14, iOS 12.0, tvOS 12.0, watchOS 6.0, *)
+internal final class NIOTSConnectionChannel {
     /// The `ByteBufferAllocator` for this `Channel`.
     public let allocator = ByteBufferAllocator()
 
@@ -259,13 +152,13 @@
 
     /// The underlying `NWConnection` that this `Channel` wraps. This is only non-nil
     /// after the initial connection attempt has been made.
-    var _connection: NWConnection?
+    private var nwConnection: NWConnection?
 
     /// The `DispatchQueue` that socket events for this connection will be dispatched onto.
-    let _connectionQueue: DispatchQueue
+    private let connectionQueue: DispatchQueue
 
     /// An `EventLoopPromise` that will be succeeded or failed when a connection attempt succeeds or fails.
-    var _connectPromise: EventLoopPromise<Void>?
+    private var connectPromise: EventLoopPromise<Void>?
 
     /// The TCP options for this connection.
     private var tcpOptions: NWProtocolTCP.Options
@@ -284,32 +177,28 @@
 
     /// Whether a call to NWConnection.receive has been made, but the completion
     /// handler has not yet been invoked.
-    var _outstandingRead: Bool = false
+    private var outstandingRead: Bool = false
 
     /// The options for this channel.
-    var _options: TransportServicesOptions = TransportServicesOptions()
+    private var options: ConnectionChannelOptions = ConnectionChannelOptions()
 
     /// Any pending writes that have yet to be delivered to the network stack.
-    var _pendingWrites = CircularBuffer<PendingWrite>(initialCapacity: 8)
+    private var pendingWrites = CircularBuffer<PendingWrite>(initialCapacity: 8)
 
     /// An object to keep track of pending writes and manage our backpressure signaling.
-    var _backpressureManager = BackpressureManager()
+    private var backpressureManager = BackpressureManager()
 
     /// The value of SO_REUSEADDR.
-    var _reuseAddress = false
+    private var reuseAddress = false
 
     /// The value of SO_REUSEPORT.
-<<<<<<< HEAD
-    var _reusePort = false
-=======
     private var reusePort = false
     
     /// The value of the allowLocalEndpointReuse option.
     private var allowLocalEndpointReuse = false
->>>>>>> dd408dc2
 
     /// Whether to use peer-to-peer connectivity when connecting to Bonjour services.
-    var _enablePeerToPeer = false
+    private var enablePeerToPeer = false
 
     /// The default multipath service type.
     private var multipathServiceType = NWParameters.MultipathServiceType.disabled
@@ -331,7 +220,7 @@
         self.tsEventLoop = eventLoop
         self.closePromise = eventLoop.makePromise()
         self.parent = parent
-        self._connectionQueue = eventLoop.channelQueue(label: "nio.nioTransportServices.connectionchannel", qos: qos)
+        self.connectionQueue = eventLoop.channelQueue(label: "nio.nioTransportServices.connectionchannel", qos: qos)
         self.tcpOptions = tcpOptions
         self.tlsOptions = tlsOptions
 
@@ -351,17 +240,7 @@
                   qos: qos,
                   tcpOptions: tcpOptions,
                   tlsOptions: tlsOptions)
-        self._connection = connection
-    }
-    
-    /// Whether the inbound side of the connection is still open.
-    var _inboundStreamOpen: Bool {
-        switch self.state {
-        case .active(.open), .active(.halfClosedLocal):
-            return true
-        case .idle, .registered, .activating, .active, .inactive:
-            return false
-        }
+        self.nwConnection = connection
     }
 }
 
@@ -376,39 +255,21 @@
 
     /// The local address for this channel.
     public var localAddress: SocketAddress? {
-<<<<<<< HEAD
-        if self.eventLoop.inEventLoop {
-            return try? self.localAddress0()
-        } else {
-            return self._connectionQueue.sync { try? self.localAddress0() }
-=======
         return self._addressCacheLock.withLock {
             return self._addressCache.local
->>>>>>> dd408dc2
         }
     }
 
     /// The remote address for this channel.
     public var remoteAddress: SocketAddress? {
-<<<<<<< HEAD
-        if self.eventLoop.inEventLoop {
-            return try? self.remoteAddress0()
-        } else {
-            return self._connectionQueue.sync { try? self.remoteAddress0() }
-=======
         return self._addressCacheLock.withLock {
             return self._addressCache.remote
->>>>>>> dd408dc2
         }
     }
 
     /// Whether this channel is currently writable.
     public var isWritable: Bool {
-<<<<<<< HEAD
-        return self._backpressureManager.writable.load()
-=======
         return self.backpressureManager.writable.load(ordering: .relaxed)
->>>>>>> dd408dc2
     }
 
     public var _channelCore: ChannelCore {
@@ -431,15 +292,6 @@
         }
 
         switch option {
-<<<<<<< HEAD
-        case _ as AutoReadOption:
-            self._options.autoRead = value as! Bool
-            self.readIfNeeded0()
-        case _ as AllowRemoteHalfClosureOption where self.supportsRemoteHalfClosure:
-            self._options.supportRemoteHalfClosure = value as! Bool
-        case _ as SocketOption:
-            let optionValue = option as! SocketOption
-=======
         case _ as ChannelOptions.Types.AutoReadOption:
             self.options.autoRead = value as! Bool
             self.readIfNeeded0()
@@ -447,38 +299,24 @@
             self.options.supportRemoteHalfClosure = value as! Bool
         case _ as ChannelOptions.Types.SocketOption:
             let optionValue = option as! ChannelOptions.Types.SocketOption
->>>>>>> dd408dc2
 
             // SO_REUSEADDR and SO_REUSEPORT are handled here.
             switch (optionValue.level, optionValue.name) {
             case (SOL_SOCKET, SO_REUSEADDR):
-                self._reuseAddress = (value as! SocketOptionValue) != Int32(0)
+                self.reuseAddress = (value as! SocketOptionValue) != Int32(0)
             case (SOL_SOCKET, SO_REUSEPORT):
-                self._reusePort = (value as! SocketOptionValue) != Int32(0)
+                self.reusePort = (value as! SocketOptionValue) != Int32(0)
             default:
                 try self.tcpOptions.applyChannelOption(option: optionValue, value: value as! SocketOptionValue)
             }
-<<<<<<< HEAD
-        case _ as WriteBufferWaterMarkOption:
-            if self._backpressureManager.writabilityChanges(whenUpdatingWaterMarks: value as! WriteBufferWaterMark) {
-=======
         case _ as ChannelOptions.Types.WriteBufferWaterMarkOption:
             if self.backpressureManager.writabilityChanges(whenUpdatingWaterMarks: value as! ChannelOptions.Types.WriteBufferWaterMark) {
->>>>>>> dd408dc2
                 self.pipeline.fireChannelWritabilityChanged()
             }
         case _ as NIOTSChannelOptions.Types.NIOTSWaitForActivityOption:
             let newValue = value as! Bool
-            self._options.waitForActivity = newValue
-
-<<<<<<< HEAD
-            if let state = self._connection?.state, case .waiting(let err) = state {
-                // We're in waiting now, so we should drop the connection.
-                self.close0(error: err, mode: .all, promise: nil)
-            }
-        case is NIOTSEnablePeerToPeerOption:
-            self._enablePeerToPeer = value as! NIOTSEnablePeerToPeerOption.Value
-=======
+            self.options.waitForActivity = newValue
+
             if let state = self.nwConnection?.state, case .waiting(let err) = state, !newValue {
                 // We're in waiting now, so we should drop the connection.
                 self.close0(error: err, mode: .all, promise: nil)
@@ -489,7 +327,6 @@
             self.allowLocalEndpointReuse = value as! NIOTSChannelOptions.Types.NIOTSEnablePeerToPeerOption.Value
         case is NIOTSChannelOptions.Types.NIOTSMultipathOption:
             self.multipathServiceType = value as! NIOTSChannelOptions.Types.NIOTSMultipathOption.Value
->>>>>>> dd408dc2
         default:
             fatalError("option \(type(of: option)).\(option) not supported")
         }
@@ -511,39 +348,22 @@
         }
 
         switch option {
-<<<<<<< HEAD
-        case _ as AutoReadOption:
-            return self._options.autoRead as! Option.Value
-        case _ as AllowRemoteHalfClosureOption:
-            return self._options.supportRemoteHalfClosure as! Option.Value
-        case _ as SocketOption:
-            let optionValue = option as! SocketOption
-=======
         case _ as ChannelOptions.Types.AutoReadOption:
             return self.options.autoRead as! Option.Value
         case _ as ChannelOptions.Types.AllowRemoteHalfClosureOption:
             return self.options.supportRemoteHalfClosure as! Option.Value
         case _ as ChannelOptions.Types.SocketOption:
             let optionValue = option as! ChannelOptions.Types.SocketOption
->>>>>>> dd408dc2
 
             // SO_REUSEADDR and SO_REUSEPORT are handled here.
             switch (optionValue.level, optionValue.name) {
             case (SOL_SOCKET, SO_REUSEADDR):
-                return Int32(self._reuseAddress ? 1 : 0) as! Option.Value
+                return Int32(self.reuseAddress ? 1 : 0) as! Option.Value
             case (SOL_SOCKET, SO_REUSEPORT):
-                return Int32(self._reusePort ? 1 : 0) as! Option.Value
+                return Int32(self.reusePort ? 1 : 0) as! Option.Value
             default:
                 return try self.tcpOptions.valueFor(socketOption: optionValue) as! Option.Value
             }
-<<<<<<< HEAD
-        case _ as WriteBufferWaterMarkOption:
-            return self._backpressureManager.waterMarks as! Option.Value
-        case _ as NIOTSWaitForActivityOption:
-            return self._options.waitForActivity as! Option.Value
-        case is NIOTSEnablePeerToPeerOption:
-            return self._enablePeerToPeer as! Option.Value
-=======
         case _ as ChannelOptions.Types.WriteBufferWaterMarkOption:
             return self.backpressureManager.waterMarks as! Option.Value
         case _ as NIOTSChannelOptions.Types.NIOTSWaitForActivityOption:
@@ -565,7 +385,6 @@
             return nwConnection.metadata(definition: optionValue.definition) as! Option.Value
         case is NIOTSChannelOptions.Types.NIOTSMultipathOption:
             return self.multipathServiceType as! Option.Value
->>>>>>> dd408dc2
         default:
             // watchOS 6.0 availability is covered by the @available on this extension.
             if #available(OSX 10.15, iOS 13.0, tvOS 13.0, *) {
@@ -593,8 +412,6 @@
         }
     }
 }
-<<<<<<< HEAD
-=======
 
 
 // MARK:- NIOTSConnectionChannel implementation of StateManagedChannel.
@@ -1142,5 +959,4 @@
     }
 }
 
->>>>>>> dd408dc2
 #endif