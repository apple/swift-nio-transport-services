--- conflicted
+++ resolved
@@ -393,10 +393,8 @@
             return self.options.waitForActivity as! Option.Value
         case is NIOTSChannelOptions.Types.NIOTSEnablePeerToPeerOption:
             return self.enablePeerToPeer as! Option.Value
-<<<<<<< HEAD
         case is NIOTSChannelOptions.Types.NIOTSAllowLocalEndpointReuse:
             return self.allowLocalEndpointReuse as! Option.Value
-=======
         case is NIOTSChannelOptions.Types.NIOTSCurrentPathOption:
             guard let currentPath = self.nwConnection?.currentPath else {
                 throw NIOTSErrors.NoCurrentPath()
@@ -408,7 +406,6 @@
                 throw NIOTSErrors.NoCurrentConnection()
             }
             return nwConnection.metadata(definition: optionValue.definition) as! Option.Value
->>>>>>> 7e330732
         default:
             if #available(OSX 10.15, iOS 13.0, tvOS 13.0, watchOS 6.0, *) {
                 switch option {
