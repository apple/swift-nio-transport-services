//===----------------------------------------------------------------------===//
//
// This source file is part of the SwiftNIO open source project
//
// Copyright (c) 2017-2021 Apple Inc. and the SwiftNIO project authors
// Licensed under Apache License v2.0
//
// See LICENSE.txt for license information
// See CONTRIBUTORS.txt for the list of SwiftNIO project authors
//
// SPDX-License-Identifier: Apache-2.0
//
//===----------------------------------------------------------------------===//

#if canImport(Network)
import Foundation
import NIOCore
import NIOFoundationCompat
import NIOConcurrencyHelpers
import Dispatch
import Network
import Atomics

@available(OSX 10.14, iOS 12.0, tvOS 12.0, watchOS 6.0, *)
internal final class NIOTSListenerChannel {
    /// The `ByteBufferAllocator` for this `Channel`.
    public let allocator = ByteBufferAllocator()

    /// An `EventLoopFuture` that will complete when this channel is finally closed.
    public var closeFuture: EventLoopFuture<Void> {
        return self.closePromise.futureResult
    }

    /// The parent `Channel` for this one, if any.
    public let parent: Channel? = nil

    /// The `EventLoop` this `Channel` belongs to.
    internal let tsEventLoop: NIOTSEventLoop

    private var _pipeline: ChannelPipeline! = nil  // this is really a constant (set in .init) but needs `self` to be constructed and therefore a `var`. Do not change as this needs to accessed from arbitrary threads.

    internal let closePromise: EventLoopPromise<Void>

    /// The underlying `NWListener` that this `Channel` wraps. This is only non-nil
    /// after the initial connection attempt has been made.
    private var nwListener: NWListener?

    /// The TCP options for this listener.
    private let tcpOptions: NWProtocolTCP.Options

    /// The TLS options for this listener.
    private let tlsOptions: NWProtocolTLS.Options?

    /// The `DispatchQueue` that socket events for this connection will be dispatched onto.
    private let _connectionQueue: DispatchQueue

    /// An `EventLoopPromise` that will be succeeded or failed when a bind attempt succeeds or fails.
    private var bindPromise: EventLoopPromise<Void>?

    /// The state of this connection channel.
    internal var state: ChannelState<ActiveSubstate> = .idle

    /// The kinds of channel activation this channel supports
    internal let supportedActivationType: ActivationType = .bind

    /// The active state, used for safely reporting the channel state across threads.
    internal var isActive0 = ManagedAtomic(false)

    /// Whether a call to NWListener.receive has been made, but the completion
    /// handler has not yet been invoked.
    private var _outstandingRead: Bool = false

    /// Whether autoRead is enabled for this channel.
    private var autoRead: Bool = true

    /// The value of SO_REUSEADDR.
    private var _reuseAddress = false

    /// The value of SO_REUSEPORT.
<<<<<<< HEAD
    private var _reusePort = false
=======
    private var reusePort = false
    
    /// The value of the allowLocalEndpointReuse option.
    private var allowLocalEndpointReuse = false
>>>>>>> dd408dc2

    /// Whether to enable peer-to-peer connectivity when using Bonjour services.
    private var _enablePeerToPeer = false

    /// The default multipath service type.
    private var multipathServiceType = NWParameters.MultipathServiceType.disabled

    /// The event loop group to use for child channels.
    private let childLoopGroup: EventLoopGroup

    /// The QoS to use for child channels.
    private let childChannelQoS: DispatchQoS?

    /// The TCP options to use for child channels.
    private let childTCPOptions: NWProtocolTCP.Options

    /// The TLS options to use for child channels.
    private let childTLSOptions: NWProtocolTLS.Options?

    /// The cache of the local and remote socket addresses. Must be accessed using _addressCacheLock.
    private var _addressCache = AddressCache(local: nil, remote: nil)

    /// A lock that guards the _addressCache.
    private let _addressCacheLock = NIOLock()


    /// Create a `NIOTSListenerChannel` on a given `NIOTSEventLoop`.
    ///
    /// Note that `NIOTSListenerChannel` objects cannot be created on arbitrary loops types.
    internal init(eventLoop: NIOTSEventLoop,
                  qos: DispatchQoS? = nil,
                  tcpOptions: NWProtocolTCP.Options,
                  tlsOptions: NWProtocolTLS.Options?,
                  childLoopGroup: EventLoopGroup,
                  childChannelQoS: DispatchQoS?,
                  childTCPOptions: NWProtocolTCP.Options,
                  childTLSOptions: NWProtocolTLS.Options?) {
        self.tsEventLoop = eventLoop
        self.closePromise = eventLoop.makePromise()
        self._connectionQueue = eventLoop.channelQueue(label: "nio.transportservices.listenerchannel", qos: qos)
        self.tcpOptions = tcpOptions
        self.tlsOptions = tlsOptions
        self.childLoopGroup = childLoopGroup
        self.childChannelQoS = childChannelQoS
        self.childTCPOptions = childTCPOptions
        self.childTLSOptions = childTLSOptions

        // Must come last, as it requires self to be completely initialized.
        self._pipeline = ChannelPipeline(channel: self)
    }

    /// Create a `NIOTSListenerChannel` with an already-established `NWListener`.
    internal convenience init(wrapping listener: NWListener,
                              on eventLoop: NIOTSEventLoop,
                              qos: DispatchQoS? = nil,
                              tcpOptions: NWProtocolTCP.Options,
                              tlsOptions: NWProtocolTLS.Options?,
                              childLoopGroup: EventLoopGroup,
                              childChannelQoS: DispatchQoS?,
                              childTCPOptions: NWProtocolTCP.Options,
                              childTLSOptions: NWProtocolTLS.Options?) {
        self.init(eventLoop: eventLoop,
                  qos: qos,
                  tcpOptions: tcpOptions,
                  tlsOptions: tlsOptions,
                  childLoopGroup: childLoopGroup,
                  childChannelQoS: childChannelQoS,
                  childTCPOptions: childTCPOptions,
                  childTLSOptions: childTLSOptions
        )
        self.nwListener = listener
    }
}

// MARK:- NIOTSListenerChannel implementation of Channel
@available(OSX 10.14, iOS 12.0, tvOS 12.0, watchOS 6.0, *)
extension NIOTSListenerChannel: Channel {
    /// The `ChannelPipeline` for this `Channel`.
    public var pipeline: ChannelPipeline {
        return self._pipeline
    }

    /// The local address for this channel.
    public var localAddress: SocketAddress? {
<<<<<<< HEAD
        if self.eventLoop.inEventLoop {
            return try? self.localAddress0()
        } else {
            return self._connectionQueue.sync { try? self.localAddress0() }
=======
        return self._addressCacheLock.withLock {
            return self._addressCache.local
>>>>>>> dd408dc2
        }
    }

    /// The remote address for this channel.
    public var remoteAddress: SocketAddress? {
<<<<<<< HEAD
        if self.eventLoop.inEventLoop {
            return try? self.remoteAddress0()
        } else {
            return self._connectionQueue.sync { try? self.remoteAddress0() }
=======
        return self._addressCacheLock.withLock {
            return self._addressCache.remote
>>>>>>> dd408dc2
        }
    }

    /// Whether this channel is currently writable.
    public var isWritable: Bool {
        // TODO: implement
        return true
    }

    public var _channelCore: ChannelCore {
        return self
    }

    public func setOption<Option: ChannelOption>(_ option: Option, value: Option.Value) -> EventLoopFuture<Void> {
        if self.eventLoop.inEventLoop {
            return self.eventLoop.makeCompletedFuture(Result { try setOption0(option: option, value: value) })
        } else {
            return self.eventLoop.submit { try self.setOption0(option: option, value: value) }
        }
    }

    fileprivate func setOption0<Option: ChannelOption>(option: Option, value: Option.Value) throws {
        self.eventLoop.preconditionInEventLoop()

        guard !self.closed else {
            throw ChannelError.ioOnClosedChannel
        }

        // TODO: Many more channel options, both from NIO and Network.framework.
        switch option {
        case is ChannelOptions.Types.AutoReadOption:
            // AutoRead is currently mandatory for TS listeners.
            if value as! ChannelOptions.Types.AutoReadOption.Value == false {
                throw ChannelError.operationUnsupported
            }
        case let optionValue as ChannelOptions.Types.SocketOption:
            // SO_REUSEADDR and SO_REUSEPORT are handled here.
            switch (optionValue.level, optionValue.name) {
            case (SOL_SOCKET, SO_REUSEADDR):
                self._reuseAddress = (value as! SocketOptionValue) != Int32(0)
            case (SOL_SOCKET, SO_REUSEPORT):
                self._reusePort = (value as! SocketOptionValue) != Int32(0)
            default:
                try self.tcpOptions.applyChannelOption(option: optionValue, value: value as! SocketOptionValue)
            }
<<<<<<< HEAD
        case is NIOTSEnablePeerToPeerOption:
            self._enablePeerToPeer = value as! NIOTSEnablePeerToPeerOption.Value
=======
        case is NIOTSChannelOptions.Types.NIOTSEnablePeerToPeerOption:
            self.enablePeerToPeer = value as! NIOTSChannelOptions.Types.NIOTSEnablePeerToPeerOption.Value
        case is NIOTSChannelOptions.Types.NIOTSAllowLocalEndpointReuse:
            self.allowLocalEndpointReuse = value as! NIOTSChannelOptions.Types.NIOTSEnablePeerToPeerOption.Value
        case is NIOTSChannelOptions.Types.NIOTSMultipathOption:
            self.multipathServiceType = value as! NIOTSChannelOptions.Types.NIOTSMultipathOption.Value
>>>>>>> dd408dc2
        default:
            fatalError("option \(option) not supported")
        }
    }

    public func getOption<Option: ChannelOption>(_ option: Option) -> EventLoopFuture<Option.Value> {
        if eventLoop.inEventLoop {
            return self.eventLoop.makeCompletedFuture(Result { try getOption0(option: option) })
        } else {
            return eventLoop.submit { try self.getOption0(option: option) }
        }
    }

    fileprivate func getOption0<Option: ChannelOption>(option: Option) throws -> Option.Value {
        self.eventLoop.preconditionInEventLoop()

        guard !self.closed else {
            throw ChannelError.ioOnClosedChannel
        }

        switch option {
        case is ChannelOptions.Types.AutoReadOption:
            return autoRead as! Option.Value
        case let optionValue as ChannelOptions.Types.SocketOption:
            // SO_REUSEADDR and SO_REUSEPORT are handled here.
            switch (optionValue.level, optionValue.name) {
            case (SOL_SOCKET, SO_REUSEADDR):
                return Int32(self._reuseAddress ? 1 : 0) as! Option.Value
            case (SOL_SOCKET, SO_REUSEPORT):
                return Int32(self._reusePort ? 1 : 0) as! Option.Value
            default:
                return try self.tcpOptions.valueFor(socketOption: optionValue) as! Option.Value
            }
<<<<<<< HEAD
        case is NIOTSEnablePeerToPeerOption:
            return self._enablePeerToPeer as! Option.Value
=======
        case is NIOTSChannelOptions.Types.NIOTSEnablePeerToPeerOption:
            return self.enablePeerToPeer as! Option.Value
        case is NIOTSChannelOptions.Types.NIOTSAllowLocalEndpointReuse:
            return self.allowLocalEndpointReuse as! Option.Value
        case is NIOTSChannelOptions.Types.NIOTSMultipathOption:
            return self.multipathServiceType as! Option.Value
>>>>>>> dd408dc2
        default:
            fatalError("option \(option) not supported")
        }
    }
}


// MARK:- NIOTSListenerChannel implementation of StateManagedChannel.
@available(OSX 10.14, iOS 12.0, tvOS 12.0, watchOS 6.0, *)
extension NIOTSListenerChannel: StateManagedChannel {
    typealias ActiveSubstate = ListenerActiveSubstate

    /// Listener channels do not have active substates: they are either active or they
    /// are not.
    enum ListenerActiveSubstate: ActiveChannelSubstate {
        case active

        init() {
            self = .active
        }
    }
    internal func alreadyConfigured0(promise: EventLoopPromise<Void>?) {
        guard let listener = nwListener else {
            promise?.fail(NIOTSErrors.NotPreConfigured())
            return
        }

        guard case .setup = listener.state else {
            promise?.fail(NIOTSErrors.NotPreConfigured())
            return
        }
        self.bindPromise = promise
        listener.stateUpdateHandler = self.stateUpdateHandler(newState:)
        listener.newConnectionHandler = self.newConnectionHandler(connection:)
        listener.start(queue: self.connectionQueue)
    }

    public func localAddress0() throws -> SocketAddress {
        guard let listener = self.nwListener else {
            throw ChannelError.ioOnClosedChannel
        }

        guard let localEndpoint = listener.parameters.requiredLocalEndpoint else {
            throw NIOTSErrors.UnableToResolveEndpoint()
        }

        var address = try SocketAddress(fromNWEndpoint: localEndpoint)

        // If we were asked to bind port 0, we need to update that.
        if let port = address.port, port == 0 {
            // We were. Let's ask Network.framework what we got. Nothing is an unacceptable answer.
            guard let actualPort = listener.port else {
                throw NIOTSErrors.UnableToResolveEndpoint()
            }
            address.newPort(actualPort.rawValue)
        }

        return address
    }

    public func remoteAddress0() throws -> SocketAddress {
        throw ChannelError.operationUnsupported
    }

    internal func beginActivating0(to target: NWEndpoint, promise: EventLoopPromise<Void>?) {
        assert(self.bindPromise == nil)
        self.bindPromise = promise

        let parameters = NWParameters(tls: self.tlsOptions, tcp: self.tcpOptions)

        // If we have a target that is not for a Bonjour service, we treat this as a request for
        // a specific local endpoint. That gets configured on the parameters. If this is a bonjour
        // endpoint, we deal with that later, though if it has requested a specific interface we
        // set that now.
        switch target {
        case .hostPort, .unix:
            parameters.requiredLocalEndpoint = target
        case .service(_, _, _, let interface):
            parameters.requiredInterface = interface
        default:
            // We can't use `@unknown default` and explicitly list cases we know about since they
            // would require availability checks within the switch statement (`.url` was added in
            // macOS 10.15).
            ()
        }

        // Network.framework munges REUSEADDR and REUSEPORT together, so we turn this on if we need
<<<<<<< HEAD
        // either.
        parameters.allowLocalEndpointReuse = self._reuseAddress || self._reusePort
=======
        // either or it's been explicitly set.
        parameters.allowLocalEndpointReuse = self.reuseAddress || self.reusePort || self.allowLocalEndpointReuse
>>>>>>> dd408dc2

        parameters.includePeerToPeer = self._enablePeerToPeer

        parameters.multipathServiceType = self.multipathServiceType

        let listener: NWListener
        do {
            listener = try NWListener(using: parameters)
        } catch {
            self.close0(error: error, mode: .all, promise: nil)
            return
        }

        if case .service(let name, let type, let domain, _) = target {
            // Ok, now we deal with Bonjour.
            listener.service = NWListener.Service(name: name, type: type, domain: domain)
        }

        listener.stateUpdateHandler = self.stateUpdateHandler(newState:)
        listener.newConnectionHandler = self.newConnectionHandler(connection:)

        // Ok, state is ready. Let's go!
        self.nwListener = listener
        listener.start(queue: self._connectionQueue)
    }

    public func write0(_ data: NIOAny, promise: EventLoopPromise<Void>?) {
        promise?.fail(ChannelError.operationUnsupported)
    }

    public func flush0() {
        // Flush is not supported on listening channels.
    }

    /// Perform a read from the network.
    ///
    /// This method has a slightly strange semantic, because we do not allow multiple reads at once. As a result, this
    /// is a *request* to read, and if there is a read already being processed then this method will do nothing.
    public func read0() {
        // AutoRead is currently mandatory, so this method does nothing.
    }

    public func doClose0(error: Error) {
        // Step 1: tell the networking stack (if created) that we're done.
        if let listener = self.nwListener {
            listener.cancel()
        }

        // Step 2: fail any pending bind promise.
        if let pendingBind = self.bindPromise {
            self.bindPromise = nil
            pendingBind.fail(error)
        }
    }

    public func doHalfClose0(error: Error, promise: EventLoopPromise<Void>?) {
        promise?.fail(ChannelError.operationUnsupported)
    }

    public func triggerUserOutboundEvent0(_ event: Any, promise: EventLoopPromise<Void>?) {
        switch event {
        case let x as NIOTSNetworkEvents.ConnectToNWEndpoint:
            self.bind0(to: x.endpoint, promise: promise)
        default:
            promise?.fail(ChannelError.operationUnsupported)
        }
    }

    public func channelRead0(_ data: NIOAny) {
        self.eventLoop.assertInEventLoop()

        let channel = self.unwrapData(data, as: NIOTSConnectionChannel.self)
        let p: EventLoopPromise<Void> = channel.eventLoop.makePromise()
        channel.eventLoop.execute {
            channel.registerAlreadyConfigured0(promise: p)
            p.futureResult.whenFailure { (_: Error) in
                channel.close(promise: nil)
            }
        }
    }

    public func errorCaught0(error: Error) {
        // Currently we don't do anything with errors that pass through the pipeline
        return
    }

    /// A function that will trigger a socket read if necessary.
    internal func readIfNeeded0() {
        // AutoRead is currently mandatory, so this does nothing.
    }
}


// MARK:- Implementations of the callbacks passed to NWListener.
@available(OSX 10.14, iOS 12.0, tvOS 12.0, watchOS 6.0, *)
extension NIOTSListenerChannel {
    /// Called by the underlying `NWListener` when its internal state has changed.
    private func stateUpdateHandler(newState: NWListener.State) {
        switch newState {
        case .setup:
            preconditionFailure("Should not be told about this state.")
        case .waiting:
            break
        case .ready:
            // Transitioning to ready means the bind succeeded. Hooray!
            self.bindComplete0()
        case .cancelled:
            // This is the network telling us we're closed. We don't need to actually do anything here
            // other than check our state is ok.
            assert(self.closed)
            self.nwListener = nil
        case .failed(let err):
            // The connection has failed for some reason.
            self.close0(error: err, mode: .all, promise: nil)
        default:
            // This clause is here to help the compiler out: it's otherwise not able to
            // actually validate that the switch is exhaustive. Trust me, it is.
            fatalError("Unreachable")
        }
    }

    /// Called by the underlying `NWListener` when a new connection has been received.
    private func newConnectionHandler(connection: NWConnection) {
        guard self.isActive else {
            return
        }

        let newChannel = NIOTSConnectionChannel(
            wrapping: connection,
            on: self.childLoopGroup.next() as! NIOTSEventLoop,
            parent: self,
            qos: self.childChannelQoS,
            tcpOptions: self.childTCPOptions,
            tlsOptions: self.childTLSOptions)

        self.pipeline.fireChannelRead(NIOAny(newChannel))
        self.pipeline.fireChannelReadComplete()
    }
}


// MARK:- Implementations of state management for the channel.
@available(OSX 10.14, iOS 12.0, tvOS 12.0, watchOS 6.0, *)
extension NIOTSListenerChannel {
    /// Make the channel active.
    private func bindComplete0() {
        let promise = self.bindPromise
        self.bindPromise = nil

        // Before becoming active, update the cached addresses. Remote is always nil.
        let localAddress = try? self.localAddress0()

        self._addressCacheLock.withLock {
            self._addressCache = AddressCache(local: localAddress, remote: nil)
        }

        self.becomeActive0(promise: promise)
    }
}

@available(OSX 10.14, iOS 12.0, tvOS 12.0, watchOS 6.0, *)
extension NIOTSListenerChannel {
    internal struct SynchronousOptions: NIOSynchronousChannelOptions {
        private let channel: NIOTSListenerChannel

        fileprivate init(channel: NIOTSListenerChannel) {
            self.channel = channel
        }

        public func setOption<Option: ChannelOption>(_ option: Option, value: Option.Value) throws {
            try self.channel.setOption0(option: option, value: value)
        }

        public func getOption<Option: ChannelOption>(_ option: Option) throws -> Option.Value {
            return try self.channel.getOption0(option: option)
        }
    }

    public var syncOptions: NIOSynchronousChannelOptions? {
        return SynchronousOptions(channel: self)
    }
}

@available(OSX 10.14, iOS 12.0, tvOS 12.0, watchOS 6.0, *)
extension NIOTSListenerChannel: @unchecked Sendable {}

#endif<|MERGE_RESOLUTION|>--- conflicted
+++ resolved
@@ -77,14 +77,10 @@
     private var _reuseAddress = false
 
     /// The value of SO_REUSEPORT.
-<<<<<<< HEAD
-    private var _reusePort = false
-=======
     private var reusePort = false
     
     /// The value of the allowLocalEndpointReuse option.
     private var allowLocalEndpointReuse = false
->>>>>>> dd408dc2
 
     /// Whether to enable peer-to-peer connectivity when using Bonjour services.
     private var _enablePeerToPeer = false
@@ -169,29 +165,15 @@
 
     /// The local address for this channel.
     public var localAddress: SocketAddress? {
-<<<<<<< HEAD
-        if self.eventLoop.inEventLoop {
-            return try? self.localAddress0()
-        } else {
-            return self._connectionQueue.sync { try? self.localAddress0() }
-=======
         return self._addressCacheLock.withLock {
             return self._addressCache.local
->>>>>>> dd408dc2
         }
     }
 
     /// The remote address for this channel.
     public var remoteAddress: SocketAddress? {
-<<<<<<< HEAD
-        if self.eventLoop.inEventLoop {
-            return try? self.remoteAddress0()
-        } else {
-            return self._connectionQueue.sync { try? self.remoteAddress0() }
-=======
         return self._addressCacheLock.withLock {
             return self._addressCache.remote
->>>>>>> dd408dc2
         }
     }
 
@@ -237,17 +219,12 @@
             default:
                 try self.tcpOptions.applyChannelOption(option: optionValue, value: value as! SocketOptionValue)
             }
-<<<<<<< HEAD
-        case is NIOTSEnablePeerToPeerOption:
-            self._enablePeerToPeer = value as! NIOTSEnablePeerToPeerOption.Value
-=======
         case is NIOTSChannelOptions.Types.NIOTSEnablePeerToPeerOption:
             self.enablePeerToPeer = value as! NIOTSChannelOptions.Types.NIOTSEnablePeerToPeerOption.Value
         case is NIOTSChannelOptions.Types.NIOTSAllowLocalEndpointReuse:
             self.allowLocalEndpointReuse = value as! NIOTSChannelOptions.Types.NIOTSEnablePeerToPeerOption.Value
         case is NIOTSChannelOptions.Types.NIOTSMultipathOption:
             self.multipathServiceType = value as! NIOTSChannelOptions.Types.NIOTSMultipathOption.Value
->>>>>>> dd408dc2
         default:
             fatalError("option \(option) not supported")
         }
@@ -281,17 +258,12 @@
             default:
                 return try self.tcpOptions.valueFor(socketOption: optionValue) as! Option.Value
             }
-<<<<<<< HEAD
-        case is NIOTSEnablePeerToPeerOption:
-            return self._enablePeerToPeer as! Option.Value
-=======
         case is NIOTSChannelOptions.Types.NIOTSEnablePeerToPeerOption:
             return self.enablePeerToPeer as! Option.Value
         case is NIOTSChannelOptions.Types.NIOTSAllowLocalEndpointReuse:
             return self.allowLocalEndpointReuse as! Option.Value
         case is NIOTSChannelOptions.Types.NIOTSMultipathOption:
             return self.multipathServiceType as! Option.Value
->>>>>>> dd408dc2
         default:
             fatalError("option \(option) not supported")
         }
@@ -379,13 +351,8 @@
         }
 
         // Network.framework munges REUSEADDR and REUSEPORT together, so we turn this on if we need
-<<<<<<< HEAD
-        // either.
-        parameters.allowLocalEndpointReuse = self._reuseAddress || self._reusePort
-=======
         // either or it's been explicitly set.
         parameters.allowLocalEndpointReuse = self.reuseAddress || self.reusePort || self.allowLocalEndpointReuse
->>>>>>> dd408dc2
 
         parameters.includePeerToPeer = self._enablePeerToPeer
 
