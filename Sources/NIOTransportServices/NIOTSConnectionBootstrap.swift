//===----------------------------------------------------------------------===//
//
// This source file is part of the SwiftNIO open source project
//
// Copyright (c) 2017-2022 Apple Inc. and the SwiftNIO project authors
// Licensed under Apache License v2.0
//
// See LICENSE.txt for license information
// See CONTRIBUTORS.txt for the list of SwiftNIO project authors
//
// SPDX-License-Identifier: Apache-2.0
//
//===----------------------------------------------------------------------===//

#if canImport(Network)
import NIOCore
import Dispatch
import Network

/// A `NIOTSConnectionBootstrap` is an easy way to bootstrap a `NIOTSConnectionChannel` when creating network clients.
///
/// Usually you re-use a `NIOTSConnectionBootstrap` once you set it up, calling `connect` multiple times on the same bootstrap.
/// This way you ensure that the same `EventLoop`s will be shared across all your connections.
///
/// Example:
///
/// ```swift
///     let group = NIOTSEventLoopGroup()
///     defer {
///         try! group.syncShutdownGracefully()
///     }
///     let bootstrap = NIOTSConnectionBootstrap(group: group)
///         .channelInitializer { channel in
///             channel.pipeline.addHandler(MyChannelHandler())
///         }
///     try! bootstrap.connect(host: "example.org", port: 12345).wait()
///     /* the Channel is now connected */
/// ```
///
/// The connected `NIOTSConnectionChannel` will operate on `ByteBuffer` as inbound and on `IOData` as outbound messages.
@available(OSX 10.14, iOS 12.0, tvOS 12.0, watchOS 6.0, *)
public final class NIOTSConnectionBootstrap {
    private let group: EventLoopGroup
    private var channelInitializer: ((Channel) -> EventLoopFuture<Void>)?
    private var connectTimeout: TimeAmount = TimeAmount.seconds(10)
    private var channelOptions = ChannelOptions.Storage()
    private var qos: DispatchQoS?
    private var tcpOptions: NWProtocolTCP.Options = .init()
    private var tlsOptions: NWProtocolTLS.Options?
    private var protocolHandlers: Optional<() -> [ChannelHandler]> = nil

    /// Create a `NIOTSConnectionBootstrap` on the `EventLoopGroup` `group`.
    ///
    /// The `EventLoopGroup` `group` must be compatible, otherwise the program will crash. `NIOTSConnectionBootstrap` is
    /// compatible only with ``NIOTSEventLoopGroup`` as well as the `EventLoop`s returned by
    /// ``NIOTSEventLoopGroup/next()``. See ``init(validatingGroup:)`` for a fallible initializer for
    /// situations where it's impossible to tell ahead of time if the `EventLoopGroup` is compatible or not.
    ///
    /// - parameters:
    ///     - group: The `EventLoopGroup` to use.
    public convenience init(group: EventLoopGroup) {
        guard NIOTSBootstraps.isCompatible(group: group) else {
            preconditionFailure("NIOTSConnectionBootstrap is only compatible with NIOTSEventLoopGroup and " +
                                "NIOTSEventLoop. You tried constructing one with \(group) which is incompatible.")
        }

        self.init(validatingGroup: group)!
    }

    /// Create a `NIOTSConnectionBootstrap` on the ``NIOTSEventLoopGroup`` `group`.
    ///
    /// - parameters:
    ///     - group: The ``NIOTSEventLoopGroup`` to use.
    public convenience init(group: NIOTSEventLoopGroup) {
      self.init(group: group as EventLoopGroup)
    }

    /// Create a `NIOTSConnectionBootstrap` on the ``NIOTSEventLoopGroup`` `group`, validating
    /// that the `EventLoopGroup` is compatible with ``NIOTSConnectionBootstrap``.
    ///
    /// - parameters:
    ///     - group: The `EventLoopGroup` to use.
    public init?(validatingGroup group: EventLoopGroup) {
        guard NIOTSBootstraps.isCompatible(group: group) else {
            return nil
        }

        self.group = group
        self.channelOptions.append(key: ChannelOptions.socket(IPPROTO_TCP, TCP_NODELAY), value: 1)
    }

    /// Initialize the connected `NIOTSConnectionChannel` with `initializer`. The most common task in initializer is to add
    /// `ChannelHandler`s to the `ChannelPipeline`.
    ///
    /// The connected `Channel` will operate on `ByteBuffer` as inbound and `IOData` as outbound messages.
    ///
    /// - parameters:
    ///     - handler: A closure that initializes the provided `Channel`.
    public func channelInitializer(_ handler: @escaping (Channel) -> EventLoopFuture<Void>) -> Self {
        self.channelInitializer = handler
        return self
    }

    /// Specifies a `ChannelOption` to be applied to the `NIOTSConnectionChannel`.
    ///
    /// - parameters:
    ///     - option: The option to be applied.
    ///     - value: The value for the option.
    public func channelOption<Option: ChannelOption>(_ option: Option, value: Option.Value) -> Self {
        channelOptions.append(key: option, value: value)
        return self
    }

    /// Specifies a timeout to apply to a connection attempt.
    //
    /// - parameters:
    ///     - timeout: The timeout that will apply to the connection attempt.
    public func connectTimeout(_ timeout: TimeAmount) -> Self {
        self.connectTimeout = timeout
        return self
    }

    /// Specifies a QoS to use for this connection, instead of the default QoS for the
    /// event loop.
    ///
    /// This allows unusually high or low priority workloads to be appropriately scheduled.
    public func withQoS(_ qos: DispatchQoS) -> Self {
        self.qos = qos
        return self
    }

    /// Specifies the TCP options to use on the `Channel`s.
<<<<<<< HEAD
    ///
    /// To retrieve the TCP options from connected channels, use
    /// `NIOTSChannelOptions.TCPConfiguration`. It is not possible to change the
    /// TCP configuration after `connect` is called.
    public func tcpOptions(_ _options: NWProtocolTCP.Options) -> Self {
        self.tcpOptions = _options
=======
    public func tcpOptions(_ options: NWProtocolTCP.Options) -> Self {
        self.tcpOptions = options
>>>>>>> dd408dc2
        return self
    }

    /// Specifies the TLS options to use on the `Channel`s.
<<<<<<< HEAD
    ///
    /// To retrieve the TLS options from connected channels, use
    /// `NIOTSChannelOptions.TLSConfiguration`. It is not possible to change the
    /// TLS configuration after `connect` is called.
    public func tlsOptions(_ _options: NWProtocolTLS.Options) -> Self {
        self.tlsOptions = _options
=======
    public func tlsOptions(_ options: NWProtocolTLS.Options) -> Self {
        self.tlsOptions = options
>>>>>>> dd408dc2
        return self
    }

    /// Specify the `host` and `port` to connect to for the TCP `Channel` that will be established.
    ///
    /// - parameters:
    ///     - host: The host to connect to.
    ///     - port: The port to connect to.
    /// - returns: An `EventLoopFuture<Channel>` to deliver the `Channel` when connected.
    public func connect(host: String, port: Int) -> EventLoopFuture<Channel> {
        let validPortRange = Int(UInt16.min)...Int(UInt16.max)
        guard validPortRange.contains(port) else {
            return self.group.next().makeFailedFuture(NIOTSErrors.InvalidPort(port: port))
        }

        guard let actualPort = NWEndpoint.Port(rawValue: UInt16(port)) else {
            return self.group.next().makeFailedFuture(NIOTSErrors.InvalidPort(port: port))
        }
        return self.connect(endpoint: NWEndpoint.hostPort(host: .init(host), port: actualPort))
    }

    /// Specify the `address` to connect to for the TCP `Channel` that will be established.
    ///
    /// - parameters:
    ///     - address: The address to connect to.
    /// - returns: An `EventLoopFuture<Channel>` to deliver the `Channel` when connected.
    public func connect(to address: SocketAddress) -> EventLoopFuture<Channel> {
        return self.connect(shouldRegister: true) { channel, promise in
            channel.connect(to: address, promise: promise)
        }
    }

    /// Specify the `unixDomainSocket` path to connect to for the UDS `Channel` that will be established.
    ///
    /// - parameters:
    ///     - unixDomainSocketPath: The _Unix domain socket_ path to connect to.
    /// - returns: An `EventLoopFuture<Channel>` to deliver the `Channel` when connected.
    public func connect(unixDomainSocketPath: String) -> EventLoopFuture<Channel> {
        do {
            let address = try SocketAddress(unixDomainSocketPath: unixDomainSocketPath)
            return connect(to: address)
        } catch {
            return group.next().makeFailedFuture(error)
        }
    }

    /// Specify the `endpoint` to connect to for the TCP `Channel` that will be established.
    public func connect(endpoint: NWEndpoint) -> EventLoopFuture<Channel> {
        return self.connect(shouldRegister: true) {channel, promise in
            channel.triggerUserOutboundEvent(NIOTSNetworkEvents.ConnectToNWEndpoint(endpoint: endpoint),
                                             promise: promise)
        }
    }

<<<<<<< HEAD
    private func connect(_ connectAction: @escaping (Channel, EventLoopPromise<Void>) -> Void) -> EventLoopFuture<Channel> {
        let conn: Channel = NIOTSConnectionChannel(
            eventLoop: self.group.next() as! NIOTSEventLoop,
            qos: self.qos,
            tcpOptions: self.tcpOptions,
            tlsOptions: self.tlsOptions)
=======
    /// Use a pre-existing `NWConnection` to connect a `Channel`.
    ///
    /// - parameters:
    ///     - connection: The NWConnection to wrap.
    /// - returns: An `EventLoopFuture<Channel>` to deliver the `Channel` when connected.
    public func withExistingNWConnection(_ connection: NWConnection) -> EventLoopFuture<Channel> {
        return self.connect(existingNWConnection: connection, shouldRegister: false) { channel, promise in
            channel.registerAlreadyConfigured0(promise: promise)
        }
    }

    private func connect(existingNWConnection: NWConnection? = nil, shouldRegister: Bool, _ connectAction: @escaping (NIOTSConnectionChannel, EventLoopPromise<Void>) -> Void) -> EventLoopFuture<Channel> {
        let conn: NIOTSConnectionChannel
        if let newConnection = existingNWConnection {
            conn = NIOTSConnectionChannel(wrapping: newConnection,
                                          on: self.group.next() as! NIOTSEventLoop,
                                          tcpOptions: self.tcpOptions,
                                          tlsOptions: self.tlsOptions)
        } else {
            conn = NIOTSConnectionChannel(eventLoop: self.group.next() as! NIOTSEventLoop,
                                                       qos: self.qos,
                                                       tcpOptions: self.tcpOptions,
                                                       tlsOptions: self.tlsOptions)
        }
>>>>>>> dd408dc2
        let initializer = self.channelInitializer ?? { _ in conn.eventLoop.makeSucceededFuture(()) }
        let channelOptions = self.channelOptions

        return conn.eventLoop.flatSubmit {
            return channelOptions.applyAllChannelOptions(to: conn).flatMap {
                initializer(conn)
            }.flatMap {
                conn.eventLoop.assertInEventLoop()
                if shouldRegister {
                    return conn.register()
                } else {
                    return conn.eventLoop.makeSucceededVoidFuture()
                }
            }.flatMap {
                let _connectPromise: EventLoopPromise<Void> = conn.eventLoop.makePromise()
                connectAction(conn, _connectPromise)
                let cancelTask = conn.eventLoop.scheduleTask(in: self.connectTimeout) {
                    _connectPromise.fail(ChannelError.connectTimeout(self.connectTimeout))
                    conn.close(promise: nil)
                }

                _connectPromise.futureResult.whenComplete { (_: Result<Void, Error>) in
                    cancelTask.cancel()
                }
                return _connectPromise.futureResult
            }.map { conn }.flatMapErrorThrowing {
                conn.close(promise: nil)
                throw $0
            }
        }
    }

    /// Sets the protocol handlers that will be added to the front of the `ChannelPipeline` right after the
    /// `channelInitializer` has been called.
    ///
    /// Per bootstrap, you can only set the `protocolHandlers` once. Typically, `protocolHandlers` are used for the TLS
    /// implementation. Most notably, `NIOClientTCPBootstrap`, NIO's "universal bootstrap" abstraction, uses
    /// `protocolHandlers` to add the required `ChannelHandler`s for many TLS implementations.
    public func protocolHandlers(_ handlers: @escaping () -> [ChannelHandler]) -> Self {
        precondition(self.protocolHandlers == nil, "protocol handlers can only be set once")
        self.protocolHandlers = handlers
        return self
    }
}

@available(*, unavailable)
@available(OSX 10.14, iOS 12.0, tvOS 12.0, watchOS 6.0, *)
extension NIOTSConnectionBootstrap: Sendable {}

@available(OSX 10.14, iOS 12.0, tvOS 12.0, watchOS 6.0, *)
extension NIOTSConnectionBootstrap: NIOClientTCPBootstrapProtocol {
    /// Apply any understood shorthand options to the bootstrap, removing them from the set of options if they are consumed.
    /// - parameters:
    ///     - options:  The options to try applying - the options applied should be consumed from here.
    /// - returns: The updated bootstrap with any understood options applied.
    public func _applyChannelConvenienceOptions(_ options: inout ChannelOptions.TCPConvenienceOptions) -> Self {
        var toReturn = self
        if options.consumeAllowLocalEndpointReuse().isSet {
            toReturn = self.channelOption(NIOTSChannelOptions.allowLocalEndpointReuse, value: true)
        }
        return toReturn
    }
}
#endif<|MERGE_RESOLUTION|>--- conflicted
+++ resolved
@@ -130,32 +130,14 @@
     }
 
     /// Specifies the TCP options to use on the `Channel`s.
-<<<<<<< HEAD
-    ///
-    /// To retrieve the TCP options from connected channels, use
-    /// `NIOTSChannelOptions.TCPConfiguration`. It is not possible to change the
-    /// TCP configuration after `connect` is called.
-    public func tcpOptions(_ _options: NWProtocolTCP.Options) -> Self {
-        self.tcpOptions = _options
-=======
     public func tcpOptions(_ options: NWProtocolTCP.Options) -> Self {
         self.tcpOptions = options
->>>>>>> dd408dc2
         return self
     }
 
     /// Specifies the TLS options to use on the `Channel`s.
-<<<<<<< HEAD
-    ///
-    /// To retrieve the TLS options from connected channels, use
-    /// `NIOTSChannelOptions.TLSConfiguration`. It is not possible to change the
-    /// TLS configuration after `connect` is called.
-    public func tlsOptions(_ _options: NWProtocolTLS.Options) -> Self {
-        self.tlsOptions = _options
-=======
     public func tlsOptions(_ options: NWProtocolTLS.Options) -> Self {
         self.tlsOptions = options
->>>>>>> dd408dc2
         return self
     }
 
@@ -210,14 +192,6 @@
         }
     }
 
-<<<<<<< HEAD
-    private func connect(_ connectAction: @escaping (Channel, EventLoopPromise<Void>) -> Void) -> EventLoopFuture<Channel> {
-        let conn: Channel = NIOTSConnectionChannel(
-            eventLoop: self.group.next() as! NIOTSEventLoop,
-            qos: self.qos,
-            tcpOptions: self.tcpOptions,
-            tlsOptions: self.tlsOptions)
-=======
     /// Use a pre-existing `NWConnection` to connect a `Channel`.
     ///
     /// - parameters:
@@ -242,7 +216,6 @@
                                                        tcpOptions: self.tcpOptions,
                                                        tlsOptions: self.tlsOptions)
         }
->>>>>>> dd408dc2
         let initializer = self.channelInitializer ?? { _ in conn.eventLoop.makeSucceededFuture(()) }
         let channelOptions = self.channelOptions
 
@@ -257,17 +230,17 @@
                     return conn.eventLoop.makeSucceededVoidFuture()
                 }
             }.flatMap {
-                let _connectPromise: EventLoopPromise<Void> = conn.eventLoop.makePromise()
-                connectAction(conn, _connectPromise)
+                let connectPromise: EventLoopPromise<Void> = conn.eventLoop.makePromise()
+                connectAction(conn, connectPromise)
                 let cancelTask = conn.eventLoop.scheduleTask(in: self.connectTimeout) {
-                    _connectPromise.fail(ChannelError.connectTimeout(self.connectTimeout))
+                    connectPromise.fail(ChannelError.connectTimeout(self.connectTimeout))
                     conn.close(promise: nil)
                 }
 
-                _connectPromise.futureResult.whenComplete { (_: Result<Void, Error>) in
+                connectPromise.futureResult.whenComplete { (_: Result<Void, Error>) in
                     cancelTask.cancel()
                 }
-                return _connectPromise.futureResult
+                return connectPromise.futureResult
             }.map { conn }.flatMapErrorThrowing {
                 conn.close(promise: nil)
                 throw $0
